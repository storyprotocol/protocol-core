// SPDX-License-Identifier: UNLICENSED
pragma solidity ^0.8.23;

import { IModule } from "../../modules/base/IModule.sol";

/// @title RoyaltyModule interface
interface IRoyaltyModule is IModule {
    /// @notice Event emitted when a royalty policy is whitelisted
    /// @param royaltyPolicy The address of the royalty policy
    /// @param allowed Indicates if the royalty policy is whitelisted or not
    event RoyaltyPolicyWhitelistUpdated(address royaltyPolicy, bool allowed);

    /// @notice Event emitted when a royalty token is whitelisted
    /// @param token The address of the royalty token
    /// @param allowed Indicates if the royalty token is whitelisted or not
    event RoyaltyTokenWhitelistUpdated(address token, bool allowed);

    /// @notice Event emitted when a royalty policy is set
    /// @param ipId The ID of IP asset
    /// @param royaltyPolicy The address of the royalty policy
    /// @param data The data to initialize the policy
    event RoyaltyPolicySet(address ipId, address royaltyPolicy, bytes data);

    /// @notice Event emitted when royalties are paid
    /// @param receiverIpId The ID of IP asset that receives the royalties
    /// @param payerIpId The ID of IP asset that pays the royalties
    /// @param sender The address that pays the royalties on behalf of the payer ID of IP asset
    /// @param token The token that is used to pay the royalties
    /// @param amount The amount that is paid
    event RoyaltyPaid(address receiverIpId, address payerIpId, address sender, address token, uint256 amount);

<<<<<<< HEAD
    /// @notice Event emitted when the license minting fee is paid
    /// @param receiverIpId The ipId that receives the royalties
    /// @param payerAddress The address that pays the royalties
    /// @param token The token that is used to pay the royalties
    /// @param amount The amount paid
    event LicenseMintingFeePaid(address receiverIpId, address payerAddress, address token, uint256 amount);
=======
    /// @notice Returns the licensing module address
    function LICENSING_MODULE() external view returns (address);
>>>>>>> 684df9c7

    /// @notice Indicates if a royalty policy is whitelisted
    /// @param royaltyPolicy The address of the royalty policy
    /// @return isWhitelisted True if the royalty policy is whitelisted
    function isWhitelistedRoyaltyPolicy(address royaltyPolicy) external view returns (bool);

    /// @notice Indicates if a royalty token is whitelisted
    /// @param token The address of the royalty token
    /// @return isWhitelisted True if the royalty token is whitelisted
    function isWhitelistedRoyaltyToken(address token) external view returns (bool);

    /// @notice Indicates the royalty policy for a given IP asset
    /// @param ipId The ID of IP asset
    /// @return royaltyPolicy The address of the royalty policy
    function royaltyPolicies(address ipId) external view returns (address);

    /// @notice Whitelist a royalty policy
    /// @dev Enforced to be only callable by the protocol admin
    /// @param royaltyPolicy The address of the royalty policy
    /// @param allowed Indicates if the royalty policy is whitelisted or not
    function whitelistRoyaltyPolicy(address royaltyPolicy, bool allowed) external;

    /// @notice Whitelist a royalty token
    /// @dev Enforced to be only callable by the protocol admin
    /// @param token The token address
    /// @param allowed Indicates if the token is whitelisted or not
    function whitelistRoyaltyToken(address token, bool allowed) external;

    /// @notice Executes royalty related logic on license minting
    /// @dev Enforced to be only callable by LicensingModule
    /// @param ipId The ipId whose license is being minted (licensor)
    /// @param royaltyPolicy The royalty policy address of the license being minted
    /// @param licenseData The license data custom to each the royalty policy
    /// @param externalData The external data custom to each the royalty policy
    function onLicenseMinting(
        address ipId,
        address royaltyPolicy,
        bytes calldata licenseData,
        bytes calldata externalData
    ) external;

    /// @notice Executes royalty related logic on linking to parents
    /// @dev Enforced to be only callable by LicensingModule
    /// @param ipId The children ipId that is being linked to parents
    /// @param royaltyPolicy The common royalty policy address of all the licenses being burned
    /// @param parentIpIds The parent ipIds that the children ipId is being linked to
    /// @param licenseData The license data custom to each the royalty policy
    /// @param externalData The external data custom to each the royalty policy
    function onLinkToParents(
        address ipId,
        address royaltyPolicy,
        address[] calldata parentIpIds,
        bytes[] memory licenseData,
        bytes calldata externalData
    ) external;

    /// @notice Allows the function caller to pay royalties to the receiver IP asset on behalf of the payer IP asset.
    /// @param receiverIpId The ID of the IP asset that receives the royalties
    /// @param payerIpId The ID of the IP asset that pays the royalties
    /// @param token The token to use to pay the royalties
    /// @param amount The amount to pay
    function payRoyaltyOnBehalf(address receiverIpId, address payerIpId, address token, uint256 amount) external;

    /// @notice Allows to pay the minting fee for a license
    /// @param receiverIpId The ipId that receives the royalties
    /// @param payerAddress The address that pays the royalties
    /// @param licenseRoyaltyPolicy The royalty policy of the license being minted
    /// @param token The token to use to pay the royalties
    /// @param amount The amount to pay
    function payLicenseMintingFee(
        address receiverIpId,
        address payerAddress,
        address licenseRoyaltyPolicy,
        address token,
        uint256 amount
    ) external;
}<|MERGE_RESOLUTION|>--- conflicted
+++ resolved
@@ -29,17 +29,15 @@
     /// @param amount The amount that is paid
     event RoyaltyPaid(address receiverIpId, address payerIpId, address sender, address token, uint256 amount);
 
-<<<<<<< HEAD
     /// @notice Event emitted when the license minting fee is paid
     /// @param receiverIpId The ipId that receives the royalties
     /// @param payerAddress The address that pays the royalties
     /// @param token The token that is used to pay the royalties
     /// @param amount The amount paid
     event LicenseMintingFeePaid(address receiverIpId, address payerAddress, address token, uint256 amount);
-=======
+
     /// @notice Returns the licensing module address
     function LICENSING_MODULE() external view returns (address);
->>>>>>> 684df9c7
 
     /// @notice Indicates if a royalty policy is whitelisted
     /// @param royaltyPolicy The address of the royalty policy
