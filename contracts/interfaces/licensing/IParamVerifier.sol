// SPDX-License-Identifier: UNLICENSED

pragma solidity ^0.8.23;

import { IERC165 } from "@openzeppelin/contracts/interfaces/IERC165.sol";

interface IParamVerifier is IERC165 {
    function name() external view returns (bytes32);

<<<<<<< HEAD
    function nameString() external pure returns (string memory);
    function isCommercial() external pure returns (bool);
    function json() external pure returns (string memory);
=======
    function nameString() external view returns (string memory);

    function json() external view returns (string memory);
>>>>>>> 1ffe1d55

    function allowsOtherPolicyOnSameIp(bytes memory data) external view returns (bool);
}<|MERGE_RESOLUTION|>--- conflicted
+++ resolved
@@ -6,16 +6,8 @@
 
 interface IParamVerifier is IERC165 {
     function name() external view returns (bytes32);
-
-<<<<<<< HEAD
-    function nameString() external pure returns (string memory);
+    function nameString() external view returns (string memory);
     function isCommercial() external pure returns (bool);
-    function json() external pure returns (string memory);
-=======
-    function nameString() external view returns (string memory);
-
     function json() external view returns (string memory);
->>>>>>> 1ffe1d55
-
     function allowsOtherPolicyOnSameIp(bytes memory data) external view returns (bool);
 }