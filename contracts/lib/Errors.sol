// SPDX-License-Identifier: MIT
pragma solidity ^0.8.23;

/// @title Errors Library
/// @notice Library for all Story Protocol contract errors.
library Errors {    
    ////////////////////////////////////////////////////////////////////////////
    //                            LicenseRegistry                             //
    ////////////////////////////////////////////////////////////////////////////
    
    /// @notice Error thrown when a policy is already set for an IP ID.
    error LicenseRegistry__PolicyAlreadySetForIpId();
    error LicenseRegistry__FrameworkNotFound();
    error LicenseRegistry__EmptyLicenseUrl();
    error LicenseRegistry__ParamVerifierLengthMismatch();
    error LicenseRegistry__InvalidParamVerifierType();
    error LicenseRegistry__PolicyNotFound();
    error LicenseRegistry__NotLicensee();
    error LicenseRegistry__ParentIdEqualThanChild();
    error LicenseRegistry__LicensorDoesntHaveThisPolicy();

    ////////////////////////////////////////////////////////////////////////////
<<<<<<< HEAD
    //                            Dispute Module                              //
    ////////////////////////////////////////////////////////////////////////////

    error DisputeModule__ZeroArbitrationPolicy();
    error DisputeModule__ZeroArbitrationRelayer();
    error DisputeModule__ZeroDisputeTag();
    error DisputeModule__ZeroHashToDisputeSummary();
    error DisputeModule__NotWhitelistedArbitrationPolicy();
    error DisputeModule__NotWhitelistedDisputeTag();
    error DisputeModule__NotWhitelistedArbitrationRelayer();
    error DisputeModule__NotDisputeInitiator();

    error ArbitrationPolicySP__ZeroDisputeModule();
    error ArbitrationPolicySP__ZeroPaymentToken();
    error ArbitrationPolicySP__NotDisputeModule();

    ////////////////////////////////////////////////////////////////////////////
    //                            Royalty Module                              //
    ////////////////////////////////////////////////////////////////////////////

    error RoyaltyModule__ZeroRoyaltyPolicy();
    error RoyaltyModule__NotWhitelistedRoyaltyPolicy();
    error RoyaltyModule__AlreadySetRoyaltyPolicy();

    error RoyaltyPolicyLS__ZeroRoyaltyModule();
    error RoyaltyPolicyLS__ZeroLiquidSplitFactory();
    error RoyaltyPolicyLS__ZeroLiquidSplitMain();
    error RoyaltyPolicyLS__NotRoyaltyModule();
    error RoyaltyPolicyLS__TransferFailed();
=======
    //                             ModuleRegistry                             //
    ////////////////////////////////////////////////////////////////////////////

    error ModuleRegistry__ModuleAddressZeroAddress();
    error ModuleRegistry__ModuleAddressNotContract();
    error ModuleRegistry__ModuleAlreadyRegistered();
    error ModuleRegistry__NameEmptyString();
    error ModuleRegistry__NameAlreadyRegistered();
    error ModuleRegistry__NameDoesNotMatch();
    error ModuleRegistry__ModuleNotRegistered();

    ////////////////////////////////////////////////////////////////////////////
    //                             AccessController                           //
    ////////////////////////////////////////////////////////////////////////////

    error AccessController__IPAccountIsZeroAddress();
    error AccessController__IPAccountIsNotValid();
    error AccessController__SignerIsZeroAddress();
    error AccessController__CallerIsNotIPAccount();
    error AccessController__PermissionIsNotValid();

>>>>>>> 25827dd9
}<|MERGE_RESOLUTION|>--- conflicted
+++ resolved
@@ -20,7 +20,6 @@
     error LicenseRegistry__LicensorDoesntHaveThisPolicy();
 
     ////////////////////////////////////////////////////////////////////////////
-<<<<<<< HEAD
     //                            Dispute Module                              //
     ////////////////////////////////////////////////////////////////////////////
 
@@ -50,7 +49,8 @@
     error RoyaltyPolicyLS__ZeroLiquidSplitMain();
     error RoyaltyPolicyLS__NotRoyaltyModule();
     error RoyaltyPolicyLS__TransferFailed();
-=======
+
+    ////////////////////////////////////////////////////////////////////////////
     //                             ModuleRegistry                             //
     ////////////////////////////////////////////////////////////////////////////
 
@@ -71,6 +71,4 @@
     error AccessController__SignerIsZeroAddress();
     error AccessController__CallerIsNotIPAccount();
     error AccessController__PermissionIsNotValid();
-
->>>>>>> 25827dd9
 }