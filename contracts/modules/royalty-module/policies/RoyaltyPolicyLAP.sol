--- conflicted
+++ resolved
@@ -117,15 +117,6 @@
         if (data.royaltyStack + newLicenseRoyalty > TOTAL_RNFT_SUPPLY)
             revert Errors.RoyaltyPolicyLAP__AboveRoyaltyStackLimit();
 
-<<<<<<< HEAD
-        // If the policy is already initialized, it means that the ipId setup is already done. If not, it means that
-        // the license for this royalty policy is being minted for the first time parentIpIds are zero given that only
-        // roots can call _initPolicy() for the first time in the function onLicenseMinting() while derivatives already
-        // called _initPolicy() when linking to their parents with onLinkToParents() call.
-        address[] memory rootParents = new address[](0);
-        bytes[] memory rootParentRoyalties = new bytes[](0);
-        if (data.splitClone == address(0)) _initPolicy(ipId, rootParents, rootParentRoyalties, externalData);
-=======
         if (data.splitClone == address(0)) {
             // If the policy is already initialized, it means that the ipId setup is already done. If not, it means that
             // the license for this royalty policy is being minted for the first time parentIpIds are zero given that only
@@ -146,7 +137,6 @@
                 royaltyData[_ipId].ancestorsHash
             ) revert Errors.RoyaltyPolicyLAP__InvalidAncestorsHash();
         }
->>>>>>> 14a0a9b3
     }
 
     /// @notice Executes royalty related logic on linking to parents
