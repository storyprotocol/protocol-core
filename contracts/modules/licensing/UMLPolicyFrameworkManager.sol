--- conflicted
+++ resolved
@@ -59,21 +59,8 @@
         _verifyComercialUse(params.policy, params.royaltyPolicy, params.mintingFee, params.mintingFeeToken);
         _verifyDerivatives(params.policy);
         /// TODO: DO NOT deploy on production networks without hashing string[] values instead of storing them
-<<<<<<< HEAD
-
-        Licensing.Policy memory pol = Licensing.Policy({
-            isLicenseTransferable: params.transferable,
-            policyFramework: address(this),
-            frameworkData: abi.encode(params.policy),
-            royaltyPolicy: params.royaltyPolicy,
-            royaltyData: abi.encode(params.policy.commercialRevShare),
-            mintingFee: params.mintingFee,
-            mintingFeeToken: params.mintingFeeToken
-        });
-=======
->>>>>>> 17f8e70f
         // No need to emit here, as the LicensingModule will emit the event
-        return LICENSING_MODULE.registerPolicy(pol);
+        return LICENSING_MODULE.registerPolicy(params.policy);
     }
 
     /// @notice Verify policy parameters for linking a child IP to a parent IP (licensor) by burning a license NFT.
