--- conflicted
+++ resolved
@@ -49,23 +49,12 @@
         )
     {}
 
-<<<<<<< HEAD
-    /// @notice Re a new policy to the registry
-    /// @dev Must encode the policy into bytes to be stored in the LicensingModule
-    /// @param params the parameters for the policy
-    /// @return policyId the ID of the policy
-    function registerPolicy(RegisterUMLPolicyParams calldata params) external returns (uint256 policyId) {
-        /// Minting fee amount & address checked in LicensingModule, no need to check here.
-        /// We don't limit charging for minting to commercial use, you could sell a NC license in theory.
-        _verifyComercialUse(params.policy, params.royaltyPolicy, params.mintingFee, params.mintingFeeToken);
-=======
     /// @notice Registers a new policy to the registry
     /// @dev Internally, this function must generate a Licensing.Policy struct and call registerPolicy.
     /// @param params parameters needed to register a UMLPolicy
     /// @return policyId The ID of the newly registered policy
     function registerPolicy(RegisterUMLPolicyParams calldata params) external nonReentrant returns (uint256 policyId) {
         _verifyComercialUse(params.policy, params.royaltyPolicy);
->>>>>>> 684df9c7
         _verifyDerivatives(params.policy);
         /// TODO: DO NOT deploy on production networks without hashing string[] values instead of storing them
 
