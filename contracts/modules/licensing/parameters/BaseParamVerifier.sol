--- conflicted
+++ resolved
@@ -8,25 +8,12 @@
 import { IParamVerifier } from "contracts/interfaces/licensing/IParamVerifier.sol";
 import { ITransferParamVerifier } from "contracts/interfaces/licensing/ITransferParamVerifier.sol";
 import { Errors } from "contracts/lib/Errors.sol";
-<<<<<<< HEAD
+import { LicenseRegistry } from "contracts/registries/LicenseRegistry.sol";
+import { ShortStringOps } from "contracts/utils/ShortStringOps.sol";
+// external
 import { ERC165 } from "@openzeppelin/contracts/utils/introspection/ERC165.sol";
 
 abstract contract BaseParamVerifier is IParamVerifier, ERC165 {
-=======
-import { LicenseRegistry } from "contracts/registries/LicenseRegistry.sol";
-import { ShortStringOps } from "contracts/utils/ShortStringOps.sol";
-
-abstract contract BaseParamVerifier is IParamVerifier {
-    // /// @notice Gets the protocol-wide module access controller.
-    // IAccessController public immutable ACCESS_CONTROLLER;
-
-    // /// @notice Gets the protocol-wide IP account registry.
-    // IPAccountRegistry public immutable IP_ACCOUNT_REGISTRY;
-
-    // /// @notice Gets the protocol-wide IP record registry.
-    // IPRecordRegistry public immutable IP_RECORD_REGISTRY;
-
->>>>>>> 1ffe1d55
     /// @notice Gets the protocol-wide license registry.
     LicenseRegistry public immutable LICENSE_REGISTRY;
 
@@ -56,7 +43,7 @@
     }
 
     // TODO: implement flexible json()
-    function json() external view returns (string memory) {
+    function json() external virtual override view returns (string memory) {
         return "";
     }
 }