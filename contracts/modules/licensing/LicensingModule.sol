--- conflicted
+++ resolved
@@ -111,14 +111,6 @@
         emit PolicyFrameworkRegistered(manager, fwManager.name(), licenseUrl);
     }
 
-<<<<<<< HEAD
-    /// @notice Registers a policy into the contract. MUST be called by a registered
-    /// framework or it will revert. The policy data and its integrity must be
-    /// verified by the policy framework manager.
-    /// @param pol The Licensing policy data. MUST have same policy framework as the caller address
-    /// @return policyId The id of the newly registered policy
-    function registerPolicy(Licensing.Policy memory pol) external returns (uint256 policyId) {
-=======
     /// @notice Registers a policy into the contract. MUST be called by a registered framework or it will revert.
     /// The policy data and its integrity must be verified by the policy framework manager.
     /// @param isLicenseTransferable True if the license is transferable
@@ -131,7 +123,6 @@
         bytes memory royaltyData,
         bytes memory frameworkData
     ) external returns (uint256 policyId) {
->>>>>>> 684df9c7
         _verifyRegisteredFramework(address(msg.sender));
         if (pol.policyFramework != address(msg.sender)) {
             revert Errors.LicensingModule__RegisterPolicyFrameworkMismatch();
