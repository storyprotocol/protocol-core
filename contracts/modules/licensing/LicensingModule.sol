// SPDX-License-Identifier: UNLICENSED
pragma solidity ^0.8.23;

// external
import { EnumerableSet } from "@openzeppelin/contracts/utils/structs/EnumerableSet.sol";
import { Strings } from "@openzeppelin/contracts/utils/Strings.sol";
import { ERC165Checker } from "@openzeppelin/contracts/utils/introspection/ERC165Checker.sol";
import { ReentrancyGuard } from "@openzeppelin/contracts/utils/ReentrancyGuard.sol";

import { IIPAccount } from "../../interfaces/IIPAccount.sol";
import { IPolicyFrameworkManager } from "../../interfaces/modules/licensing/IPolicyFrameworkManager.sol";
import { IModule } from "../../interfaces/modules/base/IModule.sol";
import { ILicensingModule } from "../../interfaces/modules/licensing/ILicensingModule.sol";
import { IIPAccountRegistry } from "../../interfaces/registries/IIPAccountRegistry.sol";
import { IDisputeModule } from "../../interfaces/modules/dispute/IDisputeModule.sol";
import { ILicenseRegistry } from "../../interfaces/registries/ILicenseRegistry.sol";
import { Errors } from "../../lib/Errors.sol";
import { DataUniqueness } from "../../lib/DataUniqueness.sol";
import { Licensing } from "../../lib/Licensing.sol";
import { IPAccountChecker } from "../../lib/registries/IPAccountChecker.sol";
import { RoyaltyModule } from "../../modules/royalty-module/RoyaltyModule.sol";
import { AccessControlled } from "../../access/AccessControlled.sol";
import { LICENSING_MODULE_KEY } from "../../lib/modules/Module.sol";
import { BaseModule } from "../BaseModule.sol";

// TODO: consider disabling operators/approvals on creation
/// @title Licensing Module
/// @notice Licensing module is the main entry point for the licensing system. It is responsible for:
/// - Registering policy frameworks
/// - Registering policies
/// - Minting licenses
/// - Linking IP to its parent
/// - Verifying linking parameters
/// - Verifying policy parameters
contract LicensingModule is AccessControlled, ILicensingModule, BaseModule, ReentrancyGuard {
    using ERC165Checker for address;
    using IPAccountChecker for IIPAccountRegistry;
    using EnumerableSet for EnumerableSet.UintSet;
    using EnumerableSet for EnumerableSet.AddressSet;
    using Licensing for *;
    using Strings for *;

    /// @inheritdoc IModule
    string public constant override name = LICENSING_MODULE_KEY;

    /// @notice Returns the canonical protocol-wide RoyaltyModule
    RoyaltyModule public immutable ROYALTY_MODULE;

    /// @notice Returns the canonical protocol-wide LicenseRegistry
    ILicenseRegistry public immutable LICENSE_REGISTRY;

    /// @notice Returns the dispute module
    IDisputeModule public immutable DISPUTE_MODULE;

    /// @dev Returns if a framework is registered or not
    mapping(address framework => bool registered) private _registeredFrameworkManagers;

    /// @dev Returns the policy id for the given policy data (hashed)
    mapping(bytes32 policyHash => uint256 policyId) private _hashedPolicies;

    /// @dev Returns the policy data for the given policy id
    mapping(uint256 policyId => Licensing.Policy policyData) private _policies;

    /// @dev Total amount of distinct licensing policies in LicenseRegistry
    uint256 private _totalPolicies;

    /// @dev Internal mapping to track if a policy was set by linking or minting, and the index of the policy in the
    /// ipId policy set. Policies can't be removed, but they can be deactivated by setting active to false.
    mapping(address ipId => mapping(uint256 policyId => PolicySetup setup)) private _policySetups;

    /// @dev Returns the set of policy ids attached to the given ipId
    mapping(bytes32 hashIpIdAnInherited => EnumerableSet.UintSet policyIds) private _policiesPerIpId;

    /// @dev Returns the set of parent policy ids for the given ipId
    mapping(address ipId => EnumerableSet.AddressSet parentIpIds) private _ipIdParents;

    /// @dev Returns the policy aggregator data for the given ipId in a framework
    mapping(address framework => mapping(address ipId => bytes policyAggregatorData)) private _ipRights;

    /// @notice Modifier to allow only LicenseRegistry as the caller
    modifier onlyLicenseRegistry() {
        if (msg.sender == address(LICENSE_REGISTRY)) revert Errors.LicensingModule__CallerNotLicenseRegistry();
        _;
    }

    constructor(
        address accessController,
        address ipAccountRegistry,
        address royaltyModule,
        address registry,
        address disputeModule
    ) AccessControlled(accessController, ipAccountRegistry) {
        ROYALTY_MODULE = RoyaltyModule(royaltyModule);
        LICENSE_REGISTRY = ILicenseRegistry(registry);
        DISPUTE_MODULE = IDisputeModule(disputeModule);
    }

    /// @notice Registers a policy framework manager into the contract, so it can add policy data for licenses.
    /// @param manager the address of the manager. Will be ERC165 checked for IPolicyFrameworkManager
    function registerPolicyFrameworkManager(address manager) external {
        if (!ERC165Checker.supportsInterface(manager, type(IPolicyFrameworkManager).interfaceId)) {
            revert Errors.LicensingModule__InvalidPolicyFramework();
        }
        IPolicyFrameworkManager fwManager = IPolicyFrameworkManager(manager);
        string memory licenseUrl = fwManager.licenseTextUrl();
        if (bytes(licenseUrl).length == 0 || licenseUrl.equal("")) {
            revert Errors.LicensingModule__EmptyLicenseUrl();
        }
        _registeredFrameworkManagers[manager] = true;

        emit PolicyFrameworkRegistered(manager, fwManager.name(), licenseUrl);
    }

    /// @notice Registers a policy into the contract. MUST be called by a registered framework or it will revert.
    /// The policy data and its integrity must be verified by the policy framework manager.
    /// @param isLicenseTransferable True if the license is transferable
    /// @param royaltyPolicy The address of the royalty policy
    /// @param royaltyData The royalty policy specific encoded data
    /// @param frameworkData The policy framework specific encoded data
    function registerPolicy(
        bool isLicenseTransferable,
        address royaltyPolicy,
        bytes memory royaltyData,
        bytes memory frameworkData
    ) external returns (uint256 policyId) {
        _verifyRegisteredFramework(address(msg.sender));
        Licensing.Policy memory pol = Licensing.Policy({
            isLicenseTransferable: isLicenseTransferable,
            policyFramework: msg.sender,
            frameworkData: frameworkData,
            royaltyPolicy: royaltyPolicy,
            royaltyData: royaltyData
        });

        (uint256 polId, bool newPol) = DataUniqueness.addIdOrGetExisting(
            abi.encode(pol),
            _hashedPolicies,
            _totalPolicies
        );

        if (newPol) {
            _totalPolicies = polId;
            _policies[polId] = pol;
            emit PolicyRegistered(polId, msg.sender, frameworkData, royaltyPolicy, royaltyData);
        }
        return polId;
    }

<<<<<<< HEAD
    /// @notice Adds a policy to the set of policies of an IP
    /// @param ipId The id of the IP
    /// @param polId The id of the policy
    /// @return indexOnIpId The index of the policy in the IP's policy list
=======
    /// Adds a policy to an ipId, which can be used to mint licenses.
    /// Licenses are permissions for ipIds to be derivatives (children).
    /// If policyId is not defined in LicenseRegistry, reverts.
    /// Will revert if ipId already has the same policy
    /// @param ipId to receive the policy
    /// @param polId id of the policy data
    /// @return indexOnIpId position of policy within the ipIds policy set
>>>>>>> 14a0a9b3
    function addPolicyToIp(
        address ipId,
        uint256 polId
    ) external nonReentrant verifyPermission(ipId) returns (uint256 indexOnIpId) {
        if (!isPolicyDefined(polId)) {
            revert Errors.LicensingModule__PolicyNotFound();
        }
        _verifyIpNotDisputed(ipId);

        return _addPolicyIdToIp({ ipId: ipId, policyId: polId, isInherited: false, skipIfDuplicate: false });
    }

    /// @notice Mints a license to create derivative IP. License NFTs represent a policy granted by IPs (licensors).
    /// Reverts if caller is not authorized by any of the licensors.
    /// @dev This NFT needs to be burned in order to link a derivative IP with its parents. If this is the first
    /// combination of policy and licensors, a new licenseId will be created (by incrementing prev totalLicenses).
    /// If not, the license is fungible and an id will be reused. The licensing terms that regulate creating new
    /// licenses will be verified to allow minting.
    /// @param policyId The id of the policy with the licensing parameters
    /// @param licensorIpId The id of the licensor IP
    /// @param amount The amount of licenses to mint
    /// @param receiver The address that will receive the license
    /// @param royaltyContext The context for the royalty module to process
    /// @return licenseId The ID of the license NFT(s)
    // solhint-disable-next-line code-complexity
    function mintLicense(
        uint256 policyId,
        address licensorIpId,
        uint256 amount, // mint amount
        address receiver,
        bytes calldata royaltyContext
    ) external nonReentrant returns (uint256 licenseId) {
        if (!IP_ACCOUNT_REGISTRY.isIpAccount(licensorIpId)) {
            revert Errors.LicensingModule__LicensorNotRegistered();
        }
        _verifyIpNotDisputed(licensorIpId);

        bool isInherited = _policySetups[licensorIpId][policyId].isInherited;
        Licensing.Policy memory pol = policy(policyId);

        IPolicyFrameworkManager pfm = IPolicyFrameworkManager(pol.policyFramework);

        // If the IP ID doesn't have a policy (meaning, no derivatives), this means the caller is attempting to mint a
        // license on a private policy. IP account can mint license NFTs on a globally registerd policy (via PFM)
        // without attaching the policy to the IP account, thus making it a private policy licenses.
        if (!_policySetPerIpId(isInherited, licensorIpId).contains(policyId)) {
            // We have to check if the caller is licensor or authorized to mint.
            if (!_hasPermission(licensorIpId)) {
                revert Errors.LicensingModule__CallerNotLicensorAndPolicyNotSet();
            }
        }
        // If the policy has a royalty policy, we need to call the royalty module to process the minting
        // Otherwise, it's non commercial and we can skip the call.
        if (pol.royaltyPolicy != address(0)) {
            ROYALTY_MODULE.onLicenseMinting(licensorIpId, pol.royaltyPolicy, pol.royaltyData, royaltyContext);
        }

        // If a policy is set, then is only up to the policy params.
        // Verify minting param
        if (!pfm.verifyMint(msg.sender, isInherited, licensorIpId, receiver, amount, pol.frameworkData)) {
            revert Errors.LicensingModule__MintLicenseParamFailed();
        }

        licenseId = LICENSE_REGISTRY.mintLicense(policyId, licensorIpId, pol.isLicenseTransferable, amount, receiver);
    }

    /// @notice Links an IP to the licensors listed in the license NFTs, if their policies allow it. Burns the license
    /// NFTs in the proccess. The caller must be the owner of the IP asset and license NFTs.
    /// @param licenseIds The id of the licenses to burn
    /// @param childIpId The id of the child IP to be linked
    /// @param royaltyContext The context for the royalty module to process
    function linkIpToParents(
        uint256[] calldata licenseIds,
        address childIpId,
        bytes calldata royaltyContext
    ) external nonReentrant verifyPermission(childIpId) {
        _verifyIpNotDisputed(childIpId);
        address holder = IIPAccount(payable(childIpId)).owner();
        address[] memory licensors = new address[](licenseIds.length);
        bytes[] memory royaltyData = new bytes[](licenseIds.length);
        // If royalty policy address is address(0), this means no royalty policy to set.
        address royaltyAddressAcc = address(0);

        for (uint256 i = 0; i < licenseIds.length; i++) {
            if (LICENSE_REGISTRY.isLicenseRevoked(licenseIds[i])) {
                revert Errors.LicensingModule__LinkingRevokedLicense();
            }
            // This function:
            // - Verifies the license holder is the caller
            // - Verifies the license is valid (through IPolicyFrameworkManager)
            // - Verifies all licenses must have either no royalty policy or the same one.
            //   (That's why we send the royaltyAddressAcc and get it as a return value).
            // Finally, it will add the policy to the child IP, and set the parent.
            (licensors[i], royaltyAddressAcc, royaltyData[i]) = _verifyRoyaltyAndLink(
                i,
                licenseIds[i],
                childIpId,
                holder,
                royaltyAddressAcc
            );
        }
        emit IpIdLinkedToParents(msg.sender, childIpId, licensors);

        // Licenses unanimously require royalty, so we can call the royalty module
        if (royaltyAddressAcc != address(0)) {
            ROYALTY_MODULE.onLinkToParents(childIpId, royaltyAddressAcc, licensors, royaltyData, royaltyContext);
        }

        // Burn licenses
        LICENSE_REGISTRY.burnLicenses(holder, licenseIds);
    }

    /// @dev Verifies royalty and link params, and returns the licensor, new royalty policy and royalty data
    /// This function was added to avoid stack too deep error.
    function _verifyRoyaltyAndLink(
        uint256 i,
        uint256 licenseId,
        address childIpId,
        address holder,
        address royaltyAddressAcc
    ) private returns (address licensor, address newRoyaltyAcc, bytes memory royaltyData) {
        if (!LICENSE_REGISTRY.isLicensee(licenseId, holder)) {
            revert Errors.LicensingModule__NotLicensee();
        }
        Licensing.License memory licenseData = LICENSE_REGISTRY.license(licenseId);
        Licensing.Policy memory pol = policy(licenseData.policyId);
        // Check if all licenses have the same policy.
        if (i > 0 && pol.royaltyPolicy != royaltyAddressAcc) {
            revert Errors.LicensingModule__IncompatibleLicensorCommercialPolicy();
        }

        _linkIpToParent(i, licenseId, licenseData.policyId, pol, licenseData.licensorIpId, childIpId);
        return (licenseData.licensorIpId, pol.royaltyPolicy, pol.royaltyData);
    }

    /// @notice Returns if the framework address is registered in the LicensingModule.
    /// @param policyFramework The address of the policy framework manager
    /// @return isRegistered True if the framework is registered
    function isFrameworkRegistered(address policyFramework) external view returns (bool) {
        return _registeredFrameworkManagers[policyFramework];
    }

    /// @notice Returns amount of distinct licensing policies in the LicensingModule.
    /// @return totalPolicies The amount of policies
    function totalPolicies() external view returns (uint256) {
        return _totalPolicies;
    }

    /// @notice Returns the policy data for policyId, reverts if not found.
    /// @param policyId The id of the policy
    /// @return pol The policy data
    function policy(uint256 policyId) public view returns (Licensing.Policy memory pol) {
        pol = _policies[policyId];
        _verifyPolicy(pol);
        return pol;
    }

    /// @notice Returns the policy id for the given policy data, or 0 if not found.
    /// @param pol The policy data in Policy struct
    /// @return policyId The id of the policy
    function getPolicyId(Licensing.Policy calldata pol) external view returns (uint256 policyId) {
        return _hashedPolicies[keccak256(abi.encode(pol))];
    }

    /// @notice Returns the policy aggregator data for the given IP ID in the framework.
    /// @param framework The address of the policy framework manager
    /// @param ipId The id of the IP asset
    /// @return data The encoded policy aggregator data to be decoded by the framework manager
    function policyAggregatorData(address framework, address ipId) external view returns (bytes memory) {
        return _ipRights[framework][ipId];
    }

    /// @notice Returns if policyId exists in the LicensingModule
    /// @param policyId The id of the policy
    /// @return isDefined True if the policy is defined
    function isPolicyDefined(uint256 policyId) public view returns (bool) {
        return _policies[policyId].policyFramework != address(0);
    }

    /// @notice Returns the policy ids attached to an IP
    /// @dev Potentially gas-intensive operation, use with care.
    /// @param isInherited True if the policy is inherited from a parent IP
    /// @param ipId The id of the IP asset
    /// @return policyIds The ids of policy ids for the IP
    function policyIdsForIp(bool isInherited, address ipId) external view returns (uint256[] memory policyIds) {
        return _policySetPerIpId(isInherited, ipId).values();
    }

    /// @notice Returns the total number of policies attached to an IP
    /// @param isInherited True if the policy is inherited from a parent IP
    /// @param ipId The id of the IP asset
    /// @return totalPolicies The total number of policies for the IP
    function totalPoliciesForIp(bool isInherited, address ipId) public view returns (uint256) {
        return _policySetPerIpId(isInherited, ipId).length();
    }

    /// @notice True if the given policy attached to the given IP is inherited from a parent IP.
    /// @param ipId The id of the IP asset that has the policy attached
    /// @param policyId The id of the policy to check if inherited
    /// @return isInherited True if the policy is inherited from a parent IP
    function isPolicyIdSetForIp(bool isInherited, address ipId, uint256 policyId) external view returns (bool) {
        return _policySetPerIpId(isInherited, ipId).contains(policyId);
    }

    /// @notice Returns the policy ID for an IP by local index on the IP's policy set
    /// @param isInherited True if the policy is inherited from a parent IP
    /// @param ipId The id of the IP asset to check
    /// @param index The local index of a policy in the IP's policy set
    /// @return policyId The id of the policy
    function policyIdForIpAtIndex(
        bool isInherited,
        address ipId,
        uint256 index
    ) external view returns (uint256 policyId) {
        return _policySetPerIpId(isInherited, ipId).at(index);
    }

    /// @notice Returns the policy data for an IP by the policy's local index on the IP's policy set
    /// @param isInherited True if the policy is inherited from a parent IP
    /// @param ipId The id of the IP asset to check
    /// @param index The local index of a policy in the IP's policy set
    /// @return policy The policy data
    function policyForIpAtIndex(
        bool isInherited,
        address ipId,
        uint256 index
    ) external view returns (Licensing.Policy memory) {
        return _policies[_policySetPerIpId(isInherited, ipId).at(index)];
    }

    /// @notice Returns the status of a policy in an IP's policy set
    /// @param ipId The id of the IP asset to check
    /// @param policyId The id of the policy
    /// @return index The local index of the policy in the IP's policy set
    /// @return isInherited True if the policy is inherited from a parent IP
    /// @return active True if the policy is active
    function policyStatus(
        address ipId,
        uint256 policyId
    ) external view returns (uint256 index, bool isInherited, bool active) {
        PolicySetup storage setup = _policySetups[ipId][policyId];
        return (setup.index, setup.isInherited, setup.active);
    }

    /// @notice Returns if the given policy attached to the given IP is inherited from a parent IP.
    /// @param ipId The id of the IP asset that has the policy attached
    /// @param policyId The id of the policy to check if inherited
    /// @return isInherited True if the policy is inherited from a parent IP
    function isPolicyInherited(address ipId, uint256 policyId) external view returns (bool) {
        return _policySetups[ipId][policyId].isInherited;
    }

    /// @notice Returns if an IP is a derivative of another IP
    /// @param parentIpId The id of the parent IP asset to check
    /// @param childIpId The id of the child IP asset to check
    /// @return isParent True if the child IP is a derivative of the parent IP
    function isParent(address parentIpId, address childIpId) external view returns (bool) {
        return _ipIdParents[childIpId].contains(parentIpId);
    }

    /// @notice Returns the list of parent IP assets for a given child IP asset
    /// @param ipId The id of the child IP asset to check
    /// @return parentIpIds The ids of the parent IP assets
    function parentIpIds(address ipId) external view returns (address[] memory) {
        return _ipIdParents[ipId].values();
    }

    /// @notice Returns the total number of parents for an IP asset
    /// @param ipId The id of the IP asset to check
    /// @return totalParents The total number of parent IP assets
    function totalParentsForIpId(address ipId) external view returns (uint256) {
        return _ipIdParents[ipId].length();
    }

    /// @dev Verifies that the framework is registered in the LicensingModule
    function _verifyRegisteredFramework(address policyFramework) private view {
        if (!_registeredFrameworkManagers[policyFramework]) {
            revert Errors.LicensingModule__FrameworkNotFound();
        }
    }

    /// @dev Adds a policy id to the ipId policy set. Reverts if policy set already has policyId
    function _addPolicyIdToIp(
        address ipId,
        uint256 policyId,
        bool isInherited,
        bool skipIfDuplicate
    ) private returns (uint256 index) {
        _verifyCanAddPolicy(policyId, ipId, isInherited);
        // Try and add the policy into the set.
        EnumerableSet.UintSet storage _pols = _policySetPerIpId(isInherited, ipId);
        if (!_pols.add(policyId)) {
            if (skipIfDuplicate) {
                return _policySetups[ipId][policyId].index;
            }
            revert Errors.LicensingModule__PolicyAlreadySetForIpId();
        }
        index = _pols.length() - 1;
        PolicySetup storage setup = _policySetups[ipId][policyId];
        // This should not happen, but just in case
        if (setup.isSet) {
            revert Errors.LicensingModule__PolicyAlreadySetForIpId();
        }
        setup.index = index;
        setup.isSet = true;
        setup.active = true;
        setup.isInherited = isInherited;
        emit PolicyAddedToIpId(msg.sender, ipId, policyId, index, isInherited);
        return index;
    }

    /// @dev Link IP to a parent IP using the license NFT.
    function _linkIpToParent(
        uint256 iteration,
        uint256 licenseId,
        uint256 policyId,
        Licensing.Policy memory pol,
        address licensor,
        address childIpId
    ) private {
        // TODO: check licensor not part of a branch tagged by disputer
        if (licensor == childIpId) {
            revert Errors.LicensingModule__ParentIdEqualThanChild();
        }
        // Verify linking params
        if (
            !IPolicyFrameworkManager(pol.policyFramework).verifyLink(
                licenseId,
                msg.sender,
                childIpId,
                licensor,
                pol.frameworkData
            )
        ) {
            revert Errors.LicensingModule__LinkParentParamFailed();
        }

        // Add the policy of licenseIds[i] to the child. If the policy's already set from previous parents,
        // then the addition will be skipped.
        _addPolicyIdToIp({ ipId: childIpId, policyId: policyId, isInherited: true, skipIfDuplicate: true });
        // Set parent. We ignore the return value, since there are some cases where the same licensor gives the child
        // a License with another policy.
        _ipIdParents[childIpId].add(licensor);
    }

    /// @dev Verifies if the policyId can be added to the IP
    function _verifyCanAddPolicy(uint256 policyId, address ipId, bool isInherited) private {
        bool ipIdIsDerivative = _policySetPerIpId(true, ipId).length() > 0;
        if (
            // Original work, owner is setting policies
            // (ipIdIsDerivative false, adding isInherited false)
            (!ipIdIsDerivative && !isInherited)
        ) {
            // Can add policy
            return;
        } else if (ipIdIsDerivative && !isInherited) {
            // Owner of derivative is trying to set policies
            revert Errors.LicensingModule__DerivativesCannotAddPolicy();
        }
        // If we are here, this is a multiparent derivative
        // Checking for policy compatibility
        IPolicyFrameworkManager polManager = IPolicyFrameworkManager(policy(policyId).policyFramework);
        Licensing.Policy memory pol = _policies[policyId];
        (bool aggregatorChanged, bytes memory newAggregator) = polManager.processInheritedPolicies(
            _ipRights[pol.policyFramework][ipId],
            policyId,
            pol.frameworkData
        );
        if (aggregatorChanged) {
            _ipRights[pol.policyFramework][ipId] = newAggregator;
        }
    }

    /// @dev Verifies if the policy is set
    function _verifyPolicy(Licensing.Policy memory pol) private pure {
        if (pol.policyFramework == address(0)) {
            revert Errors.LicensingModule__PolicyNotFound();
        }
    }

    /// @dev Returns the policy set for the given ipId
    function _policySetPerIpId(bool isInherited, address ipId) private view returns (EnumerableSet.UintSet storage) {
        return _policiesPerIpId[keccak256(abi.encode(isInherited, ipId))];
    }

    /// @dev Verifies if the IP is disputed
    function _verifyIpNotDisputed(address ipId) private view {
        // TODO: in beta, any tag means revocation, for mainnet we need more context
        if (DISPUTE_MODULE.isIpTagged(ipId)) {
            revert Errors.LicensingModule__DisputedIpId();
        }
    }
}<|MERGE_RESOLUTION|>--- conflicted
+++ resolved
@@ -146,20 +146,10 @@
         return polId;
     }
 
-<<<<<<< HEAD
-    /// @notice Adds a policy to the set of policies of an IP
+    /// @notice Adds a policy to the set of policies of an IP. Reverts if policy is undefined in LicenseRegistry.
     /// @param ipId The id of the IP
     /// @param polId The id of the policy
     /// @return indexOnIpId The index of the policy in the IP's policy list
-=======
-    /// Adds a policy to an ipId, which can be used to mint licenses.
-    /// Licenses are permissions for ipIds to be derivatives (children).
-    /// If policyId is not defined in LicenseRegistry, reverts.
-    /// Will revert if ipId already has the same policy
-    /// @param ipId to receive the policy
-    /// @param polId id of the policy data
-    /// @return indexOnIpId position of policy within the ipIds policy set
->>>>>>> 14a0a9b3
     function addPolicyToIp(
         address ipId,
         uint256 polId
