// SPDX-License-Identifier: UNLICENSED
pragma solidity ^0.8.23;

import { ERC1155 } from "@openzeppelin/contracts/token/ERC1155/ERC1155.sol";
import { Base64 } from "@openzeppelin/contracts/utils/Base64.sol";
import { Strings } from "@openzeppelin/contracts/utils/Strings.sol";

import { IPolicyFrameworkManager } from "../interfaces/modules/licensing/IPolicyFrameworkManager.sol";
import { ILicenseRegistry } from "../interfaces/registries/ILicenseRegistry.sol";
import { ILicensingModule } from "../interfaces/modules/licensing/ILicensingModule.sol";
<<<<<<< HEAD
=======
import { IDisputeModule } from "../interfaces/modules/dispute/IDisputeModule.sol";
>>>>>>> e3918a80
import { Governable } from "../governance/Governable.sol";
import { Errors } from "../lib/Errors.sol";
import { Licensing } from "../lib/Licensing.sol";
import { DataUniqueness } from "../lib/DataUniqueness.sol";

/// @title LicenseRegistry aka LNFT
/// @notice Registry of License NFTs, which represent licenses granted by IP ID licensors to create derivative IPs.
<<<<<<< HEAD
contract LicenseRegistry is ERC1155, ILicenseRegistry, Governable {
=======
contract LicenseRegistry is ILicenseRegistry, ERC1155, Governable {
    using Strings for *;

>>>>>>> e3918a80
    // TODO: deploy with CREATE2 to make this immutable
    ILicensingModule private _licensingModule;
    IDisputeModule public DISPUTE_MODULE;

    mapping(bytes32 licenseHash => uint256 ids) private _hashedLicenses;
    mapping(uint256 licenseIds => Licensing.License licenseData) private _licenses;
    /// This tracks the number of licenses registered in the protocol, it will not decrease when a license is burnt.
    uint256 private _mintedLicenses;

    /// @dev We have to implement this modifier instead of inheriting `LicensingModuleAware` because LicensingModule
    /// constructor requires the licenseRegistry address, which would create a circular dependency. Thus, we use the
    /// function `setLicensingModule` to set the licensing module address after deploying the module.
    modifier onlyLicensingModule() {
        if (msg.sender != address(_licensingModule)) {
            revert Errors.LicenseRegistry__CallerNotLicensingModule();
        }
        _;
    }

    constructor(address governance) ERC1155("") Governable(governance) {}
<<<<<<< HEAD
=======

    function setDisputeModule(address newDisputeModule) external onlyProtocolAdmin {
        if (newDisputeModule == address(0)) {
            revert Errors.LicenseRegistry__ZeroDisputeModule();
        }
        DISPUTE_MODULE = IDisputeModule(newDisputeModule);
    }
>>>>>>> e3918a80

    function setLicensingModule(address newLicensingModule) external onlyProtocolAdmin {
        if (newLicensingModule == address(0)) {
            revert Errors.LicenseRegistry__ZeroLicensingModule();
        }
        _licensingModule = ILicensingModule(newLicensingModule);
    }

    function licensingModule() external view override returns (address) {
        return address(_licensingModule);
    }

    /// Mints license NFTs representing a policy granted by a set of ipIds (licensors). This NFT needs to be burned
    /// in order to link a derivative IP with its parents.
    /// If this is the first combination of policy and licensors, a new licenseId
    /// will be created.
    /// If not, the license is fungible and an id will be reused.
    /// Only callable by the LicensingModule.
    /// @param policyId id of the policy to be minted
    /// @param licensorIp IP Id granting the license
    /// @param transferable True if the license is transferable
    /// @param amount of licenses to be minted. License NFT is fungible for same policy and same licensors
    /// @param receiver of the License NFT(s).
    /// @return licenseId of the NFT(s).
    function mintLicense(
        uint256 policyId,
        address licensorIp,
        bool transferable,
        uint256 amount, // mint amount
        address receiver
    ) external onlyLicensingModule returns (uint256 licenseId) {
        Licensing.License memory licenseData = Licensing.License({
            policyId: policyId,
            licensorIpId: licensorIp,
            transferable: transferable
        });
        bool isNew;
        (licenseId, isNew) = DataUniqueness.addIdOrGetExisting(
            abi.encode(licenseData),
            _hashedLicenses,
            _mintedLicenses
        );
        if (isNew) {
            _mintedLicenses = licenseId;
            _licenses[licenseId] = licenseData;
            emit LicenseMinted(msg.sender, receiver, licenseId, amount, licenseData);
        }
        _mint(receiver, licenseId, amount, "");
        return licenseId;
    }

    function burnLicenses(address holder, uint256[] calldata licenseIds) external onlyLicensingModule {
        uint256[] memory values = new uint256[](licenseIds.length);
        for (uint256 i = 0; i < licenseIds.length; i++) {
            values[i] = 1;
        }
        // Burn licenses
        _burnBatch(holder, licenseIds, values);
    }

    function mintedLicenses() external view returns (uint256) {
        return _mintedLicenses;
    }

    /// Returns true if holder has positive balance for licenseId
    function isLicensee(uint256 licenseId, address holder) external view returns (bool) {
        return balanceOf(holder, licenseId) > 0;
    }

    function license(uint256 licenseId) external view returns (Licensing.License memory) {
        return _licenses[licenseId];
    }

    function licensorIpId(uint256 licenseId) external view returns (address) {
        return _licenses[licenseId].licensorIpId;
    }

    function policyIdForLicense(uint256 licenseId) external view returns (uint256) {
        return _licenses[licenseId].policyId;
    }

    /// @notice Returns true if the license has been revoked (licensor tagged after a dispute in
    /// the dispute module). If the tag is removed, the license is not revoked anymore.
    /// @param licenseId The id of the license
    function isLicenseRevoked(uint256 licenseId) public view returns (bool) {
        // For beta, any tag means revocation, for mainnet we need more context.
        // TODO: signal metadata update when tag changes.
        return DISPUTE_MODULE.isIpTagged(_licenses[licenseId].licensorIpId);
    }

    /// @notice ERC1155 OpenSea metadata JSON representation of the LNFT parameters
    /// @dev Expect PFM.policyToJson to return {'trait_type: 'value'},{'trait_type': 'value'},...,{...}
    /// (last attribute must not have a comma at the end)
    function uri(uint256 id) public view virtual override returns (string memory) {
        Licensing.License memory licenseData = _licenses[id];
        Licensing.Policy memory pol = _licensingModule.policy(licenseData.policyId);

        string memory licensorIpIdHex = licenseData.licensorIpId.toHexString();

        /* solhint-disable */
        // Follows the OpenSea standard for JSON metadata

        // base json, open the attributes array
        string memory json = string(
            abi.encodePacked(
                "{",
                '"name": "Story Protocol License NFT",',
                '"description": "License agreement stating the terms of a Story Protocol IPAsset",',
                '"external_url": "https://protocol.storyprotocol.xyz/ipa/',
                licensorIpIdHex,
                '",',
                // solhint-disable-next-line max-length
                '"image": "https://images.ctfassets.net/5ei3wx54t1dp/1WXOHnPLROsGiBsI46zECe/4f38a95c58d3b0329af3085b36d720c8/Story_Protocol_Icon.png",',
                '"attributes": ['
            )
        );

        // append the policy specific attributes (last attribute added by PFM should have a comma at the end)
        // TODO: Safeguard mechanism to make sure the attributes added by PFM do NOT overlap with the common traits
        // defined above. Currently, we add the common license attributes after adding the PFM attributes to override.
        // But OpenSea might take the value of the first duplicate.
        json = string(abi.encodePacked(json, IPolicyFrameworkManager(pol.policyFramework).policyToJson(pol.data)));

        // append the common license attributes
        json = string(
            abi.encodePacked(
                json,
                '{"trait_type": "Licensor", "value": "',
                licensorIpIdHex,
                '"},',
                '{"trait_type": "Policy Framework", "value": "',
                pol.policyFramework.toHexString(),
                '"},',
                '{"trait_type": "Transferable", "value": "',
                licenseData.transferable ? "true" : "false",
                '"},',
                '{"trait_type": "Revoked", "value": "',
                isLicenseRevoked(id) ? "true" : "false",
                '"}'
            )
        );

        // close the attributes array and the json metadata object
        json = string(abi.encodePacked(json, "]}"));

        /* solhint-enable */

        return string(abi.encodePacked("data:application/json;base64,", Base64.encode(bytes(json))));
    }

    /// @dev Pre-hook for ERC1155's _update() called on transfers.
    function _update(
        address from,
        address to,
        uint256[] memory ids,
        uint256[] memory values
    ) internal virtual override {
        // We are interested in transfers, minting and burning are checked in mintLicense and
        // linkIpToParent in LicensingModule respectively
        if (from != address(0) && to != address(0)) {
            for (uint256 i = 0; i < ids.length; i++) {
                Licensing.License memory lic = _licenses[ids[i]];
                // TODO: Hook for verify transfer params
                if (isLicenseRevoked(ids[i])) {
                    revert Errors.LicenseRegistry__RevokedLicense();
                }
                if (!lic.transferable) {
                    // True if from == licensor
                    if (from != lic.licensorIpId) {
                        revert Errors.LicenseRegistry__NotTransferable();
                    }
                }
            }
        }
        super._update(from, to, ids, values);
    }
}<|MERGE_RESOLUTION|>--- conflicted
+++ resolved
@@ -8,10 +8,7 @@
 import { IPolicyFrameworkManager } from "../interfaces/modules/licensing/IPolicyFrameworkManager.sol";
 import { ILicenseRegistry } from "../interfaces/registries/ILicenseRegistry.sol";
 import { ILicensingModule } from "../interfaces/modules/licensing/ILicensingModule.sol";
-<<<<<<< HEAD
-=======
 import { IDisputeModule } from "../interfaces/modules/dispute/IDisputeModule.sol";
->>>>>>> e3918a80
 import { Governable } from "../governance/Governable.sol";
 import { Errors } from "../lib/Errors.sol";
 import { Licensing } from "../lib/Licensing.sol";
@@ -19,13 +16,9 @@
 
 /// @title LicenseRegistry aka LNFT
 /// @notice Registry of License NFTs, which represent licenses granted by IP ID licensors to create derivative IPs.
-<<<<<<< HEAD
-contract LicenseRegistry is ERC1155, ILicenseRegistry, Governable {
-=======
 contract LicenseRegistry is ILicenseRegistry, ERC1155, Governable {
     using Strings for *;
 
->>>>>>> e3918a80
     // TODO: deploy with CREATE2 to make this immutable
     ILicensingModule private _licensingModule;
     IDisputeModule public DISPUTE_MODULE;
@@ -46,8 +39,6 @@
     }
 
     constructor(address governance) ERC1155("") Governable(governance) {}
-<<<<<<< HEAD
-=======
 
     function setDisputeModule(address newDisputeModule) external onlyProtocolAdmin {
         if (newDisputeModule == address(0)) {
@@ -55,7 +46,6 @@
         }
         DISPUTE_MODULE = IDisputeModule(newDisputeModule);
     }
->>>>>>> e3918a80
 
     function setLicensingModule(address newLicensingModule) external onlyProtocolAdmin {
         if (newLicensingModule == address(0)) {
