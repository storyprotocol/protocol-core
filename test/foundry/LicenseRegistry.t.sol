// SPDX-License-Identifier: UNLICENSED
pragma solidity ^0.8.13;

import { Test } from "forge-std/Test.sol";
import { LicenseRegistry } from "contracts/registries/LicenseRegistry.sol";
import { Licensing } from "contracts/lib/Licensing.sol";
import { MockIParamVerifier } from "test/foundry/mocks/licensing/MockParamVerifier.sol";
import { IParamVerifier } from "contracts/interfaces/licensing/IParamVerifier.sol";
import { Strings } from "@openzeppelin/contracts/utils/Strings.sol";
import "forge-std/console2.sol";
import { Errors } from "contracts/lib/Errors.sol";

contract LicenseRegistryTest is Test {
    using Strings for *;

    LicenseRegistry public registry;
    Licensing.Framework public framework;

    MockIParamVerifier public verifier;
    string public licenseUrl = "https://example.com/license";
    Licensing.FrameworkCreationParams fwParams;
    address public ipId1 = address(0x111);
    address public ipId2 = address(0x222);
    address public licenseHolder = address(0x101);

    // TODO: add parameter config for initial framework for 100% test
    modifier withFrameworkParams() {
        _initFwParams();
        registry.addLicenseFramework(fwParams);
        _;
    }

    // TODO: use ModuleBaseTest for this
    function _initFwParams() private {
        IParamVerifier[] memory mintingVerifiers = new IParamVerifier[](1);
        mintingVerifiers[0] = verifier;
        bytes[] memory mintingDefaultValues = new bytes[](1);
        mintingDefaultValues[0] = abi.encode(true);
        IParamVerifier[] memory linkParentVerifiers = new IParamVerifier[](1);
        linkParentVerifiers[0] = verifier;
        bytes[] memory linkParentDefaultValues = new bytes[](1);
        linkParentDefaultValues[0] = abi.encode(true);
        IParamVerifier[] memory transferVerifiers = new IParamVerifier[](1);
        transferVerifiers[0] = verifier;
        bytes[] memory transferDefaultValues = new bytes[](1);
        transferDefaultValues[0] = abi.encode(true);

        fwParams = Licensing.FrameworkCreationParams({
            mintingVerifiers: mintingVerifiers,
            mintingDefaultValues: mintingDefaultValues,
            linkParentVerifiers: linkParentVerifiers,
            linkParentDefaultValues: linkParentDefaultValues,
            transferVerifiers: transferVerifiers,
            transferDefaultValues: transferDefaultValues,
            licenseUrl: licenseUrl
        });
    }

    function _createPolicy() pure internal returns(Licensing.Policy memory pol) {
        pol = Licensing.Policy({
            frameworkId: 1,
            mintingParamValues: new bytes[](1),
            linkParentParamValues: new bytes[](1),
            transferParamValues: new bytes[](1)
        });
        pol.mintingParamValues[0] = abi.encode(true);
        pol.linkParentParamValues[0] = abi.encode(true);
        pol.transferParamValues[0] = abi.encode(true);
        return pol;
    }

    function setUp() public {
        verifier = new MockIParamVerifier();
        registry = new LicenseRegistry("https://example.com/{id}.json");
    }

    function test_LicenseRegistry_addLicenseFramework() public {
        _initFwParams();
        uint256 fwId = registry.addLicenseFramework(fwParams);
        assertEq(fwId, 1, "not incrementing fw id");
        assertTrue(fwParams.licenseUrl.equal(registry.frameworkUrl(fwId)), "licenseUrl not set");
        assertEq(registry.totalFrameworks(), 1, "totalFrameworks not incremented");
        assertEq(registry.frameworkParams(fwId, Licensing.ParamVerifierType.Mint).length, 1);
        assertEq(registry.totalFrameworks(), 1, "total frameworks not updated");
        _assertEqualParams(
            registry.frameworkParams(fwId, Licensing.ParamVerifierType.Mint),
            fwParams.mintingVerifiers,
            fwParams.mintingDefaultValues
        );
        _assertEqualParams(
            registry.frameworkParams(fwId, Licensing.ParamVerifierType.LinkParent),
            fwParams.linkParentVerifiers,
            fwParams.linkParentDefaultValues
        );
        _assertEqualParams(
            registry.frameworkParams(fwId, Licensing.ParamVerifierType.Transfer),
            fwParams.transferVerifiers,
            fwParams.transferDefaultValues
        );
    }

    function _assertEqualParams(
        Licensing.Parameter[] memory params1,
        IParamVerifier[] memory verifiers,
        bytes[] memory defaultValues
    ) private {
        assertEq(params1.length, verifiers.length, "length mismatch");
        assertEq(params1.length, defaultValues.length, "length mismatch");
        for (uint256 i = 0; i < params1.length; i++) {
            assertEq(address(params1[i].verifier), address(verifiers[i]), "verifier mismatch");
            assertEq(params1[i].defaultValue, defaultValues[i], "default value mismatch");
        }
    }

    function test_LicenseRegistry_addPolicy()
        withFrameworkParams
        public {
        Licensing.Policy memory policy = _createPolicy();
        uint256 polId = registry.addPolicy(policy);
        assertEq(polId, 1, "polId not 1");
    }

    function test_LicenseRegistry_addPolicy_revert_policyAlreadyAdded()
        withFrameworkParams
        public {
        Licensing.Policy memory policy = _createPolicy();
        registry.addPolicy(policy);
        vm.expectRevert(Errors.LicenseRegistry__PolicyAlreadyAdded.selector);
        registry.addPolicy(policy);
    }

    function test_LicenseRegistry_addPolicy_revert_frameworkNotFound()
        public {
        Licensing.Policy memory policy = _createPolicy();
        vm.expectRevert(Errors.LicenseRegistry__FrameworkNotFound.selector);
        registry.addPolicy(policy);
    }


    function test_LicenseRegistry_addPolicyToIpId()
        withFrameworkParams
        public {
        Licensing.Policy memory policy = _createPolicy();
        (uint256 policyId, bool isNew, uint256 indexOnIpId) = registry.addPolicyToIp(ipId1, policy);
        assertEq(policyId, 1, "policyId not 1");
        assertEq(indexOnIpId, 0, "indexOnIpId not 0");
        assertFalse(registry.isPolicyIdAtIndexSetByLinking(ipId1, 0));
        Licensing.Policy memory storedPolicy = registry.policy(policyId);
        assertEq(keccak256(abi.encode(storedPolicy)), keccak256(abi.encode(policy)), "policy not stored properly");
    }

    function test_LicenseRegistry_addSamePolicyReusesPolicyId()
        withFrameworkParams
        public {
        Licensing.Policy memory policy = _createPolicy();
        (uint256 policyId, bool isNew1, uint256 indexOnIpId) = registry.addPolicyToIp(ipId1, policy);
        assertTrue(isNew1, "not new");
        assertEq(indexOnIpId, 0);
<<<<<<< HEAD
        (uint256 policyId2, bool isNew2, uint256 indexOnIpId2) = registry.addPolicyToIp(ipId2, policy);
        assertFalse(isNew2, "new");
        assertEq(indexOnIpId2, 0);
=======
        assertFalse(registry.isPolicyIdAtIndexSetByLinking(ipId1, 0));
        (uint256 policyId2, bool isNew2, uint256 indexOnIpId2) = registry.addPolicyToIp(ipId2, policy);
        assertFalse(isNew2, "new");
        assertEq(indexOnIpId2, 0);
        assertFalse(registry.isPolicyIdAtIndexSetByLinking(ipId2, 0));
>>>>>>> fc47b625
        assertEq(policyId, policyId2, "policyId not reused");
    }

    //function test_LicenseRegistry_revert_policyAlreadyAddedToIpId()

    function test_LicenseRegistry_add2PoliciesToIpId()
        withFrameworkParams
        public {
        assertEq(registry.totalPolicies(), 0);
        assertEq(registry.totalPoliciesForIp(ipId1), 0);
        Licensing.Policy memory policy = _createPolicy();

        // First time adding a policy
        (uint256 policyId, bool isNew, uint256 indexOnIpId) = registry.addPolicyToIp(ipId1, policy);
        assertTrue(isNew, "not new");
        assertEq(policyId, 1, "policyId not 1");
        assertEq(indexOnIpId, 0, "indexOnIpId not 0");
        assertEq(registry.totalPolicies(), 1, "totalPolicies not incremented");
        assertEq(registry.totalPoliciesForIp(ipId1), 1, "totalPoliciesForIp not incremented");
        assertEq(registry.policyIdForIpAtIndex(ipId1, 0), 1, "policyIdForIpAtIndex not 1");
        assertFalse(registry.isPolicyIdAtIndexSetByLinking(ipId1, 0));

        // Adding different policy to same ipId
        policy.mintingParamValues[0] = abi.encode("test2");
        (uint256 policyId2, bool isNew2, uint256 indexOnIpId2) = registry.addPolicyToIp(ipId1, policy);
        assertTrue(isNew2, "not new");
        assertEq(policyId2, 2, "policyId not 2");
        assertEq(indexOnIpId2, 1, "indexOnIpId not 1");
        assertEq(registry.totalPolicies(), 2, "totalPolicies not incremented");
        assertEq(registry.totalPoliciesForIp(ipId1), 2, "totalPoliciesForIp not incremented");
        assertEq(registry.policyIdForIpAtIndex(ipId1, 1), 2, "policyIdForIpAtIndex not 2");
        assertFalse(registry.isPolicyIdAtIndexSetByLinking(ipId1, 1));
    }

    function test_LicenseRegistry_mintLicense()
        withFrameworkParams
        public returns (uint256 licenseId) {
        Licensing.Policy memory policy = _createPolicy();
        // solhint-disable-next-line no-unused-vars
        (uint256 policyId, bool isNew, uint256 indexOnIpId) = registry.addPolicyToIp(ipId1, policy);
        assertEq(policyId, 1);
        assertTrue(registry.isPolicyIdSetForIp(ipId1, policyId));

        uint256[] memory policyIds = registry.policyIdsForIp(ipId1);
        assertEq(policyIds.length, 1);
        assertEq(policyIds[indexOnIpId], policyId);

        address[] memory licensorIpIds = new address[](1);
        licensorIpIds[0] = ipId1;
        licenseId = registry.mintLicense(policyId, licensorIpIds, 2, licenseHolder);
        assertEq(licenseId, 1);
        Licensing.License memory license = registry.license(licenseId);
        assertEq(registry.balanceOf(licenseHolder, licenseId), 2);
        assertEq(registry.isLicensee(licenseId, licenseHolder), true);
        assertEq(license.policyId, policyId);
        assertEq(license.licensorIpIds.length, 1);
        assertEq(license.licensorIpIds[0], ipId1);
        return licenseId;
    }

    function test_LicenseRegistry_linkIpToParent() public {
        // TODO: something cleaner than this
        uint256 licenseId = test_LicenseRegistry_mintLicense();

        registry.linkIpToParent(licenseId, ipId2, licenseHolder);
        assertEq(registry.balanceOf(licenseHolder, licenseId), 1, "not burnt");
        assertEq(registry.isParent(ipId1, ipId2), true, "not parent");
        assertEq(
            keccak256(abi.encode(registry.policyForIpAtIndex(ipId2, 0))),
            keccak256(abi.encode(registry.policyForIpAtIndex(ipId1, 0))),
            "policy not copied"
        );
        assertEq(registry.policyIdForIpAtIndex(ipId2, 0), 1);
        assertTrue(registry.isPolicyIdAtIndexSetByLinking(ipId2, 0), "not set by linking?");

        address[] memory parents = registry.parentIpIds(ipId2);
        assertEq(parents.length, 1, "not 1 parent");
        assertEq(
            parents.length,
            registry.totalParentsForIpId(ipId2),
            "parents.length and totalParentsForIpId mismatch"
        );
        assertEq(parents[0], ipId1, "parent not ipId1");
    }


    function test_LicenseRegistry_singleTransfer_paramVerifyTrue()
        withFrameworkParams
        public  {
        Licensing.Policy memory policy = _createPolicy();
        // solhint-disable-next-line no-unused-vars
        (uint256 policyId, bool isNew, uint256 indexOnIpId) = registry.addPolicyToIp(ipId1, policy);

        address[] memory licensorIpIds = new address[](1);
        licensorIpIds[0] = ipId1;
        uint256 licenseId = registry.mintLicense(policyId, licensorIpIds, 2, licenseHolder);
        address licenseHolder2 = address(0x102);
        vm.prank(licenseHolder);
        registry.safeTransferFrom(licenseHolder, licenseHolder2, licenseId, 1, "");
        assertEq(registry.balanceOf(licenseHolder, licenseId), 1, "not burnt");

    }

    function test_LicenseRegistry_revert_singleTransfer_transferParamVerifyFalse()
        withFrameworkParams
        public {
        Licensing.Policy memory policy = _createPolicy();
        policy.transferParamValues[0] = abi.encode(false);
        console2.logBytes(policy.transferParamValues[0]);
        console2.log("policy.transferParamValues.length", policy.transferParamValues.length);
    
        // solhint-disable-next-line no-unused-vars
        (uint256 policyId, bool isNew, uint256 indexOnIpId) = registry.addPolicyToIp(ipId1, policy);

        address[] memory licensorIpIds = new address[](1);
        licensorIpIds[0] = ipId1;
        uint256 licenseId = registry.mintLicense(policyId, licensorIpIds, 2, licenseHolder);

        address licenseHolder2 = address(0x102);
        vm.prank(licenseHolder);
        vm.expectRevert(
            abi.encodeWithSelector(
                Errors.LicenseRegistry__ParamVerifierFailed.selector,
                uint8(Licensing.ParamVerifierType.Transfer),
                address(verifier)
            )
        );
        registry.safeTransferFrom(licenseHolder, licenseHolder2, licenseId, 1, "");
    }
}<|MERGE_RESOLUTION|>--- conflicted
+++ resolved
@@ -156,17 +156,11 @@
         (uint256 policyId, bool isNew1, uint256 indexOnIpId) = registry.addPolicyToIp(ipId1, policy);
         assertTrue(isNew1, "not new");
         assertEq(indexOnIpId, 0);
-<<<<<<< HEAD
-        (uint256 policyId2, bool isNew2, uint256 indexOnIpId2) = registry.addPolicyToIp(ipId2, policy);
-        assertFalse(isNew2, "new");
-        assertEq(indexOnIpId2, 0);
-=======
         assertFalse(registry.isPolicyIdAtIndexSetByLinking(ipId1, 0));
         (uint256 policyId2, bool isNew2, uint256 indexOnIpId2) = registry.addPolicyToIp(ipId2, policy);
         assertFalse(isNew2, "new");
         assertEq(indexOnIpId2, 0);
         assertFalse(registry.isPolicyIdAtIndexSetByLinking(ipId2, 0));
->>>>>>> fc47b625
         assertEq(policyId, policyId2, "policyId not reused");
     }
 
