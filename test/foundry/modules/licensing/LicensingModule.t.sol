// SPDX-License-Identifier: UNLICENSED
pragma solidity ^0.8.23;

// external
import { Strings } from "@openzeppelin/contracts/utils/Strings.sol";
import { Test } from "forge-std/Test.sol";
import { ERC6551Registry } from "erc6551/ERC6551Registry.sol";

// contracts
import { IPAccountImpl } from "contracts/IPAccountImpl.sol";
import { Governance } from "contracts/governance/Governance.sol";
import { ModuleRegistry } from "contracts/registries/ModuleRegistry.sol";
import { AccessPermission } from "contracts/lib/AccessPermission.sol";
import { Errors } from "contracts/lib/Errors.sol";
import { Licensing } from "contracts/lib/Licensing.sol";
import { UMLPolicyFrameworkManager, UMLPolicy } from "contracts/modules/licensing/UMLPolicyFrameworkManager.sol";
import { IPAccountRegistry } from "contracts/registries/IPAccountRegistry.sol";
import { LicenseRegistry } from "contracts/registries/LicenseRegistry.sol";
import { LicensingModule } from "contracts/modules/licensing/LicensingModule.sol";
import { RoyaltyModule } from "contracts/modules/royalty-module/RoyaltyModule.sol";
import { IPAssetRegistry } from "contracts/registries/IPAssetRegistry.sol";
import { MockTokenGatedHook } from "test/foundry/mocks/MockTokenGatedHook.sol";
import { IPResolver } from "contracts/resolvers/IPResolver.sol";
import { RegistrationModule } from "contracts/modules/RegistrationModule.sol";

// test
// solhint-disable-next-line max-line-length
import { MockPolicyFrameworkManager, MockPolicyFrameworkConfig, MockPolicy } from "test/foundry/mocks/licensing/MockPolicyFrameworkManager.sol";
import { MockAccessController } from "test/foundry/mocks/access/MockAccessController.sol";
import { MockERC721 } from "test/foundry/mocks/token/MockERC721.sol";
import { MockRoyaltyPolicyLS } from "test/foundry/mocks/policy/MockRoyaltyPolicyLS.sol";
import { MockDisputeModule } from "test/foundry/mocks/module/MockDisputeModule.sol";

contract LicensingModuleTest is Test {
    using Strings for *;

    MockAccessController internal accessController = new MockAccessController();
    IPAccountRegistry internal ipAccountRegistry;

    LicenseRegistry internal licenseRegistry;
    LicensingModule internal licensingModule;

    MockPolicyFrameworkManager internal module1;
    UMLPolicyFrameworkManager internal umlManager;

    MockERC721 internal nft = new MockERC721("MockERC721");
    MockERC721 internal gatedNftFoo = new MockERC721{ salt: bytes32(uint256(1)) }("GatedNftFoo");
    MockERC721 internal gatedNftBar = new MockERC721{ salt: bytes32(uint256(2)) }("GatedNftBar");

    ModuleRegistry internal moduleRegistry;

    ERC6551Registry internal erc6551Registry;

    IPAccountImpl internal ipAccountImpl;

    RoyaltyModule internal royaltyModule;

    IPAssetRegistry internal ipAssetRegistry;

    MockRoyaltyPolicyLS internal mockRoyaltyPolicyLS;

    MockDisputeModule internal disputeModule;

    string public licenseUrl = "https://example.com/license";
    address public ipId1;
    address public ipId2;
    address public ipOwner = address(0x100); // use static address, otherwise uri check fails because licensor changes
    address public licenseHolder = address(0x101);

    function setUp() public {
        // Registry
        Governance governance = new Governance(address(this));
        erc6551Registry = new ERC6551Registry();
        ipAccountImpl = new IPAccountImpl();
        ipAccountRegistry = new IPAccountRegistry(
            address(erc6551Registry),
            address(accessController),
            address(ipAccountImpl)
        );
        moduleRegistry = new ModuleRegistry(address(governance));
        ipAssetRegistry = new IPAssetRegistry(
            address(accessController),
            address(erc6551Registry),
            address(ipAccountImpl),
            address(moduleRegistry),
            address(governance)
        );
        royaltyModule = new RoyaltyModule(address(governance));
<<<<<<< HEAD
=======
        disputeModule = new MockDisputeModule();
>>>>>>> e3918a80
        licenseRegistry = new LicenseRegistry(address(governance));
        licensingModule = new LicensingModule(
            address(accessController),
            address(ipAssetRegistry),
            address(royaltyModule),
            address(licenseRegistry),
            address(disputeModule)
        );
        mockRoyaltyPolicyLS = new MockRoyaltyPolicyLS(address(royaltyModule));

        licenseRegistry.setDisputeModule(address(disputeModule));
        licenseRegistry.setLicensingModule(address(licensingModule));
        // Setup Framework Managers (don't register PFM here, do in each test case)
        module1 = new MockPolicyFrameworkManager(
            MockPolicyFrameworkConfig({
                licensingModule: address(licensingModule),
                name: "MockPolicyFrameworkManager",
                licenseUrl: licenseUrl,
                supportVerifyLink: true,
                supportVerifyMint: true,
                royaltyPolicy: address(mockRoyaltyPolicyLS)
            })
        );
        umlManager = new UMLPolicyFrameworkManager(
            address(accessController),
            address(ipAccountRegistry),
            address(licensingModule),
            "UMLPolicyFrameworkManager",
            licenseUrl
        );
        IPResolver ipResolver = new IPResolver(address(accessController), address(ipAssetRegistry));
        RegistrationModule registrationModule = new RegistrationModule(
            address(ipAssetRegistry),
            address(licensingModule),
            address(ipResolver)
        );

        ipAssetRegistry.setRegistrationModule(address(registrationModule));
        // Set licensing module in royalty module
        royaltyModule.setLicensingModule(address(licensingModule));
        royaltyModule.whitelistRoyaltyPolicy(address(mockRoyaltyPolicyLS), true);

        // Create IPAccounts
        nft.mintId(ipOwner, 1);
        nft.mintId(ipOwner, 2);
        ipId1 = ipAccountRegistry.registerIpAccount(block.chainid, address(nft), 1);
        ipId2 = ipAccountRegistry.registerIpAccount(block.chainid, address(nft), 2);

        vm.label(ipId1, "IPAccount1");
        vm.label(ipId2, "IPAccount2");

        //        MockERC721 tempGatedNftFoo = new MockERC721("GatedNftFoo");
        //        bytes memory GatedNftFooCode = address(tempGatedNftFoo).code;
        //        address gatedNftFoo = makeAddr("GatedNftFoo");
        ////        vm.etch(gatedNftFoo, GatedNftFooCode);
        //        deployCodeTo("test/foundry/mocks/MockTokenGatedHook.sol", gatedNftFoo);
    }

    function _createPolicy() internal pure returns (bytes memory) {
        return abi.encode(MockPolicy({ returnVerifyLink: true, returnVerifyMint: true }));
    }

    function test_LicensingModule_registerLicenseFramework() public {
        licensingModule.registerPolicyFrameworkManager(address(module1));
        assertTrue(licensingModule.isFrameworkRegistered(address(module1)), "framework not registered");
    }

    function test_LicensingModule_registerPolicy() public {
        licensingModule.registerPolicyFrameworkManager(address(module1));
        vm.prank(address(module1));
        uint256 polId = licensingModule.registerPolicy(true, _createPolicy());
        assertEq(polId, 1, "polId not 1");
    }

    function test_LicensingModule_registerPolicy_reusesIdForAlreadyAddedPolicy() public {
        licensingModule.registerPolicyFrameworkManager(address(module1));
        vm.startPrank(address(module1));
        uint256 polId = licensingModule.registerPolicy(true, _createPolicy());
        assertEq(polId, licensingModule.registerPolicy(true, _createPolicy()));
        vm.stopPrank();
    }

    function test_LicensingModule_getPolicyId() public {
        licensingModule.registerPolicyFrameworkManager(address(module1));
        bytes memory policy = _createPolicy();
        vm.prank(address(module1));
        uint256 policyId = licensingModule.registerPolicy(true, policy);
        assertEq(licensingModule.getPolicyId(address(module1), true, policy), policyId, "policyId not found");
    }

    function test_LicensingModule_registerPolicy_revert_frameworkNotFound() public {
        bytes memory policy = _createPolicy();
        vm.expectRevert(Errors.LicensingModule__FrameworkNotFound.selector);
        vm.prank(address(module1));
        licensingModule.registerPolicy(true, policy);
    }

    function test_LicensingModule_addPolicyToIpId() public {
        licensingModule.registerPolicyFrameworkManager(address(module1));
        bytes memory policy = _createPolicy();
        vm.prank(address(module1));
        uint256 policyId = licensingModule.registerPolicy(true, policy);
        vm.prank(ipOwner);
        uint256 indexOnIpId = licensingModule.addPolicyToIp(ipId1, policyId);
        assertEq(policyId, 1, "policyId not 1");
        assertEq(indexOnIpId, 0, "indexOnIpId not 0");
        assertFalse(licensingModule.isPolicyInherited(ipId1, policyId));
        Licensing.Policy memory storedPolicy = licensingModule.policy(policyId);
        assertEq(storedPolicy.policyFramework, address(module1), "policyFramework not stored properly");
        assertEq(keccak256(storedPolicy.data), keccak256(policy), "policy not stored properly");
    }

    function test_LicensingModule_addSamePolicyReusesPolicyId() public {
        licensingModule.registerPolicyFrameworkManager(address(module1));
        bytes memory policy = _createPolicy();
        vm.prank(address(module1));
        uint256 policyId = licensingModule.registerPolicy(true, policy);

        vm.prank(ipOwner);
        uint256 indexOnIpId = licensingModule.addPolicyToIp(ipId1, policyId);
        assertEq(indexOnIpId, 0);
        assertFalse(licensingModule.isPolicyInherited(ipId1, policyId));

        vm.prank(ipOwner);
        uint256 indexOnIpId2 = licensingModule.addPolicyToIp(ipId2, policyId);
        assertEq(indexOnIpId2, 0);
        assertFalse(licensingModule.isPolicyInherited(ipId2, policyId));
    }

    //function test_LicensingModule_revert_policyAlreadyAddedToIpId()

    function test_LicensingModule_add2PoliciesToIpId() public {
        licensingModule.registerPolicyFrameworkManager(address(module1));
        assertEq(licensingModule.totalPolicies(), 0);
        assertEq(licensingModule.totalPoliciesForIp(false, ipId1), 0);
        bytes memory policy = _createPolicy();

        // First time adding a policy
        vm.prank(address(module1));
        uint256 policyId = licensingModule.registerPolicy(true, policy);
        vm.prank(ipOwner);
        uint256 indexOnIpId = licensingModule.addPolicyToIp(ipId1, policyId);
        assertEq(policyId, 1, "policyId not 1");
        assertEq(indexOnIpId, 0, "indexOnIpId not 0");
        assertEq(licensingModule.totalPolicies(), 1, "totalPolicies not incremented");
        assertEq(licensingModule.totalPoliciesForIp(false, ipId1), 1, "totalPoliciesForIp not incremented");
        assertEq(licensingModule.policyIdForIpAtIndex(false, ipId1, 0), 1, "policyIdForIpAtIndex not 1");
        (uint256 index, bool isInherited, bool active) = licensingModule.policyStatus(ipId1, policyId);
        assertFalse(isInherited);

        // Adding different policy to same ipId
        policy = abi.encode(MockPolicy({ returnVerifyLink: true, returnVerifyMint: false }));
        vm.prank(address(module1));
        uint256 policyId2 = licensingModule.registerPolicy(true, policy);
        vm.prank(ipOwner);
        uint256 indexOnIpId2 = licensingModule.addPolicyToIp(ipId1, policyId2);
        assertEq(policyId2, 2, "policyId not 2");
        assertEq(indexOnIpId2, 1, "indexOnIpId not 1");
        assertEq(licensingModule.totalPolicies(), 2, "totalPolicies not incremented");
        assertEq(licensingModule.totalPoliciesForIp(false, ipId1), 2, "totalPoliciesForIp not incremented");
        assertEq(licensingModule.policyIdForIpAtIndex(false, ipId1, 1), 2, "policyIdForIpAtIndex not 2");
        (index, isInherited, active) = licensingModule.policyStatus(ipId1, policyId2);
        assertFalse(isInherited);
    }

    function test_LicensingModule_mintLicense() public returns (uint256 licenseId) {
        licensingModule.registerPolicyFrameworkManager(address(module1));
        bytes memory policy = _createPolicy();
        vm.prank(address(module1));
        uint256 policyId = licensingModule.registerPolicy(true, policy);
        vm.prank(ipOwner);
        uint256 indexOnIpId = licensingModule.addPolicyToIp(ipId1, policyId);
        assertEq(policyId, 1);

        assertTrue(licensingModule.isPolicyIdSetForIp(false, ipId1, policyId));
        uint256[] memory policyIds = licensingModule.policyIdsForIp(false, ipId1);
        assertEq(policyIds.length, 1);
        assertEq(policyIds[indexOnIpId], policyId);

        licenseId = licensingModule.mintLicense(policyId, ipId1, 2, licenseHolder);
        assertEq(licenseId, 1);
        Licensing.License memory license = licenseRegistry.license(licenseId);
        assertEq(licenseRegistry.balanceOf(licenseHolder, licenseId), 2);
        assertEq(licenseRegistry.isLicensee(licenseId, licenseHolder), true);
        assertEq(license.policyId, policyId);
        assertEq(license.licensorIpId, ipId1);
        return licenseId;
    }

    function test_LicensingModule_mintLicense_revert_licensorNotRegistered() public {
        licensingModule.registerPolicyFrameworkManager(address(module1));

        bytes memory policy = _createPolicy();

        vm.prank(address(module1));
        uint256 policyId = licensingModule.registerPolicy(true, policy);

        vm.prank(ipOwner);
        licensingModule.addPolicyToIp(ipId1, policyId);

        vm.expectRevert(Errors.LicensingModule__LicensorNotRegistered.selector);
        licensingModule.mintLicense(policyId, address(0), 2, licenseHolder);
    }

    function test_LicensingModule_mintLicense_revert_callerNotLicensorAndIpIdHasNoPolicy() public {
        licensingModule.registerPolicyFrameworkManager(address(module1));

        bytes memory policy = _createPolicy();
        IPAccountImpl ipAccount1 = IPAccountImpl(payable(ipId1));

        vm.prank(address(module1));
        uint256 policyId = licensingModule.registerPolicy(true, policy);

        // Anyone (this contract, in this case) calls
        vm.expectRevert(Errors.LicensingModule__CallerNotLicensorAndPolicyNotSet.selector);
        licensingModule.mintLicense(policyId, ipId1, 2, licenseHolder);

        // Anyone, but call with permission (still fails)
        address signer = address(0x999);

        vm.prank(ipAccount1.owner());
        ipAccount1.execute(
            address(accessController),
            0,
            abi.encodeWithSignature(
                "setPermission(address,address,address,bytes4,uint8)",
                address(ipAccount1),
                signer,
                address(licensingModule),
                licensingModule.mintLicense.selector,
                AccessPermission.ALLOW
            )
        );

        vm.expectRevert(Errors.LicensingModule__CallerNotLicensorAndPolicyNotSet.selector);
        vm.prank(signer);
        licensingModule.mintLicense(policyId, ipId1, 1, licenseHolder);
    }

    function test_LicensingModule_mintLicense_ipIdHasNoPolicyButCallerIsLicensor() public {
        licensingModule.registerPolicyFrameworkManager(address(module1));

        bytes memory policy = _createPolicy();
        bytes memory policy2 = abi.encode(MockPolicy({ returnVerifyLink: true, returnVerifyMint: true }));
        IPAccountImpl ipAccount1 = IPAccountImpl(payable(ipId1));

        vm.startPrank(address(module1));
        uint256 policyId1 = licensingModule.registerPolicy(true, policy);
        uint256 policyId2 = licensingModule.registerPolicy(false, policy2); // False to generate new id
        vm.stopPrank();

        // Licensor (IP Account owner) calls directly
        vm.prank(ipAccount1.owner());
        uint256 licenseId = licensingModule.mintLicense(policyId1, ipId1, 1, licenseHolder);
        assertEq(licenseId, 1);

        // Licensor (IP Account owner) calls via IP Account execute
        // The returned license ID (from decoding `result`) should be the same as above, as we're not creating a new
        // license, but rather minting an existing one (existing ID, minted above).
        vm.prank(ipAccount1.owner());
        bytes memory result = ipAccount1.execute(
            address(licensingModule),
            0,
            abi.encodeWithSignature("mintLicense(uint256,address,uint256,address)", policyId1, ipId1, 1, licenseHolder)
        );
        assertEq(1, abi.decode(result, (uint256)));

        // IP Account calls directly
        vm.prank(ipId1);
        licenseId = licensingModule.mintLicense(policyId2, ipId1, 1, licenseHolder);
        assertEq(licenseId, 2); // new license ID as this is the first mint on a different policy
    }

    function test_LicensingModule_linkIpToParents_single_parent() public {
        uint256 licenseId = test_LicensingModule_mintLicense();
        uint256[] memory licenseIds = new uint256[](1);
        licenseIds[0] = licenseId;

        vm.prank(licenseHolder);
        licenseRegistry.safeTransferFrom(licenseHolder, ipOwner, licenseId, 2, "");

        vm.prank(ipOwner);
        licensingModule.linkIpToParents(licenseIds, ipId2, 0);

        assertEq(licenseRegistry.balanceOf(ipOwner, licenseId), 1, "not burnt");
        assertEq(licensingModule.isParent(ipId1, ipId2), true, "not parent");
        assertEq(
            keccak256(abi.encode(licensingModule.policyForIpAtIndex(true, ipId2, 0))),
            keccak256(abi.encode(licensingModule.policyForIpAtIndex(false, ipId1, 0))),
            "policy not copied"
        );
        assertEq(licensingModule.policyIdForIpAtIndex(true, ipId2, 0), 1);
        (uint256 index, bool isInherited, bool active) = licensingModule.policyStatus(ipId2, 1);
        assertEq(index, 0, "index not 0");
        assertEq(isInherited, true, "not inherited");
        assertEq(active, true, "not active");

        address[] memory parents = licensingModule.parentIpIds(ipId2);
        assertEq(parents.length, 1, "not 1 parent");
        assertEq(
            parents.length,
            licensingModule.totalParentsForIpId(ipId2),
            "parents.length and totalParentsForIpId mismatch"
        );
        assertEq(parents[0], ipId1, "parent not ipId1");
    }

    function test_LicensingModule_singleTransfer_paramVerifyTrue() public {
        licensingModule.registerPolicyFrameworkManager(address(module1));
        bytes memory policy = _createPolicy();
        vm.prank(address(module1));
        uint256 policyId = licensingModule.registerPolicy(true, policy);
        vm.prank(ipOwner);
        licensingModule.addPolicyToIp(ipId1, policyId);

        uint256 licenseId = licensingModule.mintLicense(policyId, ipId1, 2, licenseHolder);
        address licenseHolder2 = address(0x102);
        vm.prank(licenseHolder);
        licenseRegistry.safeTransferFrom(licenseHolder, licenseHolder2, licenseId, 1, "");
        assertEq(licenseRegistry.balanceOf(licenseHolder, licenseId), 1, "not burnt");
    }

    function test_LicensingModule_singleTransfer_verifyOk() public {
        licensingModule.registerPolicyFrameworkManager(address(module1));
        bytes memory policy = _createPolicy();
        vm.prank(address(module1));
        uint256 policyId = licensingModule.registerPolicy(true, policy);
        vm.prank(ipOwner);
        licensingModule.addPolicyToIp(ipId1, policyId);

        uint256 licenseId = licensingModule.mintLicense(policyId, ipId1, 2, licenseHolder);

        address licenseHolder2 = address(0x102);
        assertEq(licenseRegistry.balanceOf(licenseHolder, licenseId), 2);
        assertEq(licenseRegistry.balanceOf(licenseHolder2, licenseId), 0);
        vm.prank(licenseHolder);
        licenseRegistry.safeTransferFrom(licenseHolder, licenseHolder2, licenseId, 1, "");
        assertEq(licenseRegistry.balanceOf(licenseHolder, licenseId), 1, "not burnt");
        assertEq(licenseRegistry.balanceOf(licenseHolder2, licenseId), 1, "not minted");
    }

    function test_LicensingModule_singleTransfer_revert_verifyFalse() public {
        licensingModule.registerPolicyFrameworkManager(address(module1));
        bytes memory policy = abi.encode(MockPolicy({ returnVerifyLink: true, returnVerifyMint: true }));
        vm.prank(address(module1));
        uint256 policyId = licensingModule.registerPolicy(false, policy);
        vm.prank(ipOwner);
        licensingModule.addPolicyToIp(ipId1, policyId);

        uint256 licenseId = licensingModule.mintLicense(policyId, ipId1, 2, licenseHolder);

        address licenseHolder2 = address(0x102);
        vm.expectRevert(Errors.LicenseRegistry__NotTransferable.selector);
        vm.prank(licenseHolder);
        licenseRegistry.safeTransferFrom(licenseHolder, licenseHolder2, licenseId, 1, "");
    }

    function test_LicensingModule_licenseUri() public {
        licensingModule.registerPolicyFrameworkManager(address(umlManager));

        MockTokenGatedHook tokenGatedHook = new MockTokenGatedHook();
        gatedNftFoo.mintId(address(this), 1);

        UMLPolicy memory policyData = UMLPolicy({
            transferable: true,
            attribution: true,
            commercialUse: true,
            commercialAttribution: true,
            commercializerChecker: address(tokenGatedHook),
            commercializerCheckerData: abi.encode(address(gatedNftFoo)),
            commercialRevShare: 0,
            derivativesAllowed: true,
            derivativesAttribution: true,
            derivativesApproval: true,
            derivativesReciprocal: true,
            derivativesRevShare: 0,
            territories: new string[](1),
            distributionChannels: new string[](1),
            contentRestrictions: new string[](0),
            royaltyPolicy: address(mockRoyaltyPolicyLS)
        });

        policyData.territories[0] = "territory1";
        policyData.distributionChannels[0] = "distributionChannel1";

        uint256 policyId = umlManager.registerPolicy(policyData);

        vm.prank(ipOwner);
        licensingModule.addPolicyToIp(ipId1, policyId);

        // Set the licensor to `0xbeef` for uri testing. Must call LicenseRegistry directly to do so.
        vm.prank(address(licensingModule));
        uint256 licenseId = licenseRegistry.mintLicense(policyId, address(0xbeef), true, 1, licenseHolder);

        string memory actualUri = licenseRegistry.uri(licenseId);

        /* solhint-disable */
        // NOTE: In STRING version, no spacing between key and value (eg. "value":"true" instead of "value": "true")
        // DEV : Since the raw string below produces stack too deep error, we use the encoded output of the string below.
        //       The string below is left here for reference.
        /*
        expectedJson = {
            "name": "Story Protocol License NFT",
            "description": "License agreement stating the terms of a Story Protocol IPAsset",
            "external_url": "https://protocol.storyprotocol.xyz/ipa/0x000000000000000000000000000000000000beef",
            "image": "https://images.ctfassets.net/5ei3wx54t1dp/1WXOHnPLROsGiBsI46zECe/4f38a95c58d3b0329af3085b36d720c8/Story_Protocol_Icon.png",
            "attributes": [
                {
                    "trait_type": "Attribution",
                    "value": "true"
                },
                {
                    "trait_type": "Transferable",
                    "value": "true"
                },
                {
                    "trait_type": "Attribution",
                    "value": "true"
                },
                {
                    "trait_type": "Commerical Use",
                    "value": "true"
                },
                {
                    "trait_type": "Commercial Attribution",
                    "value": "true"
                },
                {
                    "trait_type": "Commercial Revenue Share",
                    "max_value": 1000,
                    "value": 0
                },
                {
                    "trait_type": "Commercializer Check",
                    "value": "0x210503c318855259983298ba58055a38d5ff63e0"
                },
                {
                    "trait_type": "Derivatives Allowed",
                    "value": "true"
                },
                {
                    "trait_type": "Derivatives Attribution",
                    "value": "true"
                },
                {
                    "trait_type": "Derivatives Approval",
                    "value": "true"
                },
                {
                    "trait_type": "Derivatives Reciprocal",
                    "value": "true"
                },
                {
                    "trait_type": "Derivatives Revenue Share",
                    "max_value": 1000,
                    "value": 0
                },
                {
                    "trait_type": "Territories",
                    "value": [
                        "territory1"
                    ]
                },
                {
                    "trait_type": "Distribution Channels",
                    "value": [
                        "distributionChannel1"
                    ]
                },
                {
                    "trait_type": "Licensor",
                    "value": "0x000000000000000000000000000000000000beef"
                },
                {
                    "trait_type": "Policy Framework",
                    "value": "0xf1e1d77c54e9c28cc1da2dbc377b4a85765c2542"
                },
                {
                    "trait_type": "Transferable",
                    "value": "true"
                },
                {
                    "trait_type": "Revoked",
                    "value": "false"
                }
            ]
        };
        */
        /* solhint-enable */

        /* solhint-disable */
        string
            memory expectedJson = "eyJuYW1lIjogIlN0b3J5IFByb3RvY29sIExpY2Vuc2UgTkZUIiwiZGVzY3JpcHRpb24iOiAiTGljZW5zZSBhZ3JlZW1lbnQgc3RhdGluZyB0aGUgdGVybXMgb2YgYSBTdG9yeSBQcm90b2NvbCBJUEFzc2V0IiwiZXh0ZXJuYWxfdXJsIjogImh0dHBzOi8vcHJvdG9jb2wuc3Rvcnlwcm90b2NvbC54eXovaXBhLzB4MDAwMDAwMDAwMDAwMDAwMDAwMDAwMDAwMDAwMDAwMDAwMDAwYmVlZiIsImltYWdlIjogImh0dHBzOi8vaW1hZ2VzLmN0ZmFzc2V0cy5uZXQvNWVpM3d4NTR0MWRwLzFXWE9IblBMUk9zR2lCc0k0NnpFQ2UvNGYzOGE5NWM1OGQzYjAzMjlhZjMwODViMzZkNzIwYzgvU3RvcnlfUHJvdG9jb2xfSWNvbi5wbmciLCJhdHRyaWJ1dGVzIjogW3sidHJhaXRfdHlwZSI6ICJBdHRyaWJ1dGlvbiIsICJ2YWx1ZSI6ICJ0cnVlIn0seyJ0cmFpdF90eXBlIjogIlRyYW5zZmVyYWJsZSIsICJ2YWx1ZSI6ICJ0cnVlIn0seyJ0cmFpdF90eXBlIjogIkF0dHJpYnV0aW9uIiwgInZhbHVlIjogInRydWUifSx7InRyYWl0X3R5cGUiOiAiQ29tbWVyaWNhbCBVc2UiLCAidmFsdWUiOiAidHJ1ZSJ9LHsidHJhaXRfdHlwZSI6ICJDb21tZXJjaWFsIEF0dHJpYnV0aW9uIiwgInZhbHVlIjogInRydWUifSx7InRyYWl0X3R5cGUiOiAiQ29tbWVyY2lhbCBSZXZlbnVlIFNoYXJlIiwgIm1heF92YWx1ZSI6IDEwMDAsICJ2YWx1ZSI6IDB9LHsidHJhaXRfdHlwZSI6ICJDb21tZXJjaWFsaXplciBDaGVjayIsICJ2YWx1ZSI6ICIweDIxMDUwM2MzMTg4NTUyNTk5ODMyOThiYTU4MDU1YTM4ZDVmZjYzZTAifSx7InRyYWl0X3R5cGUiOiAiRGVyaXZhdGl2ZXMgQWxsb3dlZCIsICJ2YWx1ZSI6ICJ0cnVlIn0seyJ0cmFpdF90eXBlIjogIkRlcml2YXRpdmVzIEF0dHJpYnV0aW9uIiwgInZhbHVlIjogInRydWUifSx7InRyYWl0X3R5cGUiOiAiRGVyaXZhdGl2ZXMgQXBwcm92YWwiLCAidmFsdWUiOiAidHJ1ZSJ9LHsidHJhaXRfdHlwZSI6ICJEZXJpdmF0aXZlcyBSZWNpcHJvY2FsIiwgInZhbHVlIjogInRydWUifSx7InRyYWl0X3R5cGUiOiAiRGVyaXZhdGl2ZXMgUmV2ZW51ZSBTaGFyZSIsICJtYXhfdmFsdWUiOiAxMDAwLCAidmFsdWUiOiAwfSx7InRyYWl0X3R5cGUiOiAiVGVycml0b3JpZXMiLCAidmFsdWUiOiBbInRlcnJpdG9yeTEiXX0seyJ0cmFpdF90eXBlIjogIkRpc3RyaWJ1dGlvbiBDaGFubmVscyIsICJ2YWx1ZSI6IFsiZGlzdHJpYnV0aW9uQ2hhbm5lbDEiXX0seyJ0cmFpdF90eXBlIjogIkxpY2Vuc29yIiwgInZhbHVlIjogIjB4MDAwMDAwMDAwMDAwMDAwMDAwMDAwMDAwMDAwMDAwMDAwMDAwYmVlZiJ9LHsidHJhaXRfdHlwZSI6ICJQb2xpY3kgRnJhbWV3b3JrIiwgInZhbHVlIjogIjB4ZjFlMWQ3N2M1NGU5YzI4Y2MxZGEyZGJjMzc3YjRhODU3NjVjMjU0MiJ9LHsidHJhaXRfdHlwZSI6ICJUcmFuc2ZlcmFibGUiLCAidmFsdWUiOiAidHJ1ZSJ9LHsidHJhaXRfdHlwZSI6ICJSZXZva2VkIiwgInZhbHVlIjogImZhbHNlIn1dfQ==";
        /* solhint-enable */

        string memory expectedUri = string(abi.encodePacked("data:application/json;base64,", expectedJson));

        assertEq(actualUri, expectedUri);
    }

    function test_LicensingModule_revert_HookVerifyFail() public {
        licensingModule.registerPolicyFrameworkManager(address(umlManager));

        UMLPolicy memory policyData = UMLPolicy({
            transferable: true,
            attribution: true,
            commercialUse: true,
            commercialAttribution: true,
            commercializerChecker: address(0),
            commercializerCheckerData: "",
            commercialRevShare: 0,
            derivativesAllowed: true,
            derivativesAttribution: true,
            derivativesApproval: true,
            derivativesReciprocal: true,
            derivativesRevShare: 0,
            territories: new string[](1),
            distributionChannels: new string[](1),
            contentRestrictions: new string[](0),
            royaltyPolicy: address(mockRoyaltyPolicyLS)
        });

        gatedNftFoo.mintId(address(this), 1);

        MockTokenGatedHook tokenGatedHook = new MockTokenGatedHook();
        policyData.commercializerChecker = address(tokenGatedHook);
        // address(this) doesn't hold token of NFT collection gatedNftBar, so the verification will fail
        policyData.commercializerCheckerData = abi.encode(address(gatedNftBar));
        policyData.territories[0] = "territory1";
        policyData.distributionChannels[0] = "distributionChannel1";

        uint256 policyId = umlManager.registerPolicy(policyData);

        vm.prank(ipOwner);
        licensingModule.addPolicyToIp(ipId1, policyId);

        vm.expectRevert(Errors.LicensingModule__MintLicenseParamFailed.selector);
        licensingModule.mintLicense(policyId, ipId1, 1, licenseHolder);
    }

    function onERC721Received(address, address, uint256, bytes memory) public pure returns (bytes4) {
        return this.onERC721Received.selector;
    }
}<|MERGE_RESOLUTION|>--- conflicted
+++ resolved
@@ -86,10 +86,7 @@
             address(governance)
         );
         royaltyModule = new RoyaltyModule(address(governance));
-<<<<<<< HEAD
-=======
         disputeModule = new MockDisputeModule();
->>>>>>> e3918a80
         licenseRegistry = new LicenseRegistry(address(governance));
         licensingModule = new LicensingModule(
             address(accessController),
