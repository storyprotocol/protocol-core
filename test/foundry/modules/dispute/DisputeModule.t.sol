// SPDX-License-Identifier: UNLICENSED
pragma solidity ^0.8.23;

import {IERC20} from "@openzeppelin/contracts/token/ERC20/IERC20.sol";

import {Errors} from "contracts/lib/Errors.sol";
import {ShortStringOps} from "contracts/utils/ShortStringOps.sol";
import {DisputeModule} from "contracts/modules/dispute-module/DisputeModule.sol";
import {TestHelper} from "test/utils/TestHelper.sol";

contract TestDisputeModule is TestHelper {
    event TagWhitelistUpdated(bytes32 tag, bool allowed);
    event ArbitrationPolicyWhitelistUpdated(address arbitrationPolicy, bool allowed);
    event ArbitrationRelayerWhitelistUpdated(address arbitrationPolicy, address arbitrationRelayer, bool allowed);
    event DisputeRaised(
        uint256 disputeId,
        address targetIpId,
        address disputeInitiator,
        address arbitrationPolicy,
        bytes32 linkToDisputeEvidence,
        bytes32 targetTag,
        bytes data
    );
    event DisputeJudgementSet(uint256 disputeId, bool decision, bytes data);
    event DisputeCancelled(uint256 disputeId, bytes data);
    event DisputeResolved(uint256 disputeId);

    function setUp() public override {
        super.setUp();

<<<<<<< HEAD
        USDC.mint(ipAccount1, 1000 * 10 ** 6);
=======
        // fund WETH
        vm.startPrank(WETH_RICH);
        IERC20(WETH).transfer(ipAccount1, ARBITRATION_PRICE);
        vm.stopPrank();
>>>>>>> b49f191a

        // whitelist dispute tag
        disputeModule.whitelistDisputeTags("PLAGIARISM", true);

        // whitelist arbitration policy
        disputeModule.whitelistArbitrationPolicy(address(arbitrationPolicySP), true);

        // whitelist arbitration relayer
        disputeModule.whitelistArbitrationRelayer(address(arbitrationPolicySP), arbitrationRelayer, true);
    }

    function test_DisputeModule_whitelistDisputeTags_ZeroDisputeTag() public {
        vm.expectRevert(Errors.DisputeModule__ZeroDisputeTag.selector);
        disputeModule.whitelistDisputeTags(bytes32(0), true);
    }

    function test_DisputeModule_whitelistDisputeTags() public {
        vm.expectEmit(true, true, true, true, address(disputeModule));
        emit TagWhitelistUpdated(bytes32("INAPPROPRIATE_CONTENT"), true);

        disputeModule.whitelistDisputeTags("INAPPROPRIATE_CONTENT", true);
        assertEq(disputeModule.isWhitelistedDisputeTag("INAPPROPRIATE_CONTENT"), true);
    }

    function test_DisputeModule_whitelistArbitrationPolicy_ZeroArbitrationPolicy() public {
        vm.expectRevert(Errors.DisputeModule__ZeroArbitrationPolicy.selector);
        disputeModule.whitelistArbitrationPolicy(address(0), true);
    }

    function test_DisputeModule_whitelistArbitrationPolicy() public {
        vm.expectEmit(true, true, true, true, address(disputeModule));
        emit ArbitrationPolicyWhitelistUpdated(address(1), true);

        disputeModule.whitelistArbitrationPolicy(address(1), true);

        assertEq(disputeModule.isWhitelistedArbitrationPolicy(address(1)), true);
    }

    function test_DisputeModule_whitelistArbitrationRelayer_ZeroArbitrationPolicy() public {
        vm.expectRevert(Errors.DisputeModule__ZeroArbitrationPolicy.selector);
        disputeModule.whitelistArbitrationRelayer(address(0), arbitrationRelayer, true);
    }

    function test_DisputeModule_whitelistArbitrationRelayer_ZeroArbitrationRelayer() public {
        vm.expectRevert(Errors.DisputeModule__ZeroArbitrationRelayer.selector);
        disputeModule.whitelistArbitrationRelayer(address(arbitrationPolicySP), address(0), true);
    }

    function test_DisputeModule_whitelistArbitrationRelayer() public {
        vm.expectEmit(true, true, true, true, address(disputeModule));
        emit ArbitrationRelayerWhitelistUpdated(address(arbitrationPolicySP), address(1), true);

        disputeModule.whitelistArbitrationRelayer(address(arbitrationPolicySP), address(1), true);

        assertEq(disputeModule.isWhitelistedArbitrationRelayer(address(arbitrationPolicySP), address(1)), true);
    }

    function test_DisputeModule_PolicySP_raiseDispute_NotWhitelistedArbitrationPolicy() public {
        vm.expectRevert(Errors.DisputeModule__NotWhitelistedArbitrationPolicy.selector);
        disputeModule.raiseDispute(address(1), address(1), string("urlExample"), "PLAGIARISM", "");
    }

    function test_DisputeModule_PolicySP_raiseDispute_NotWhitelistedDisputeTag() public {
        vm.expectRevert(Errors.DisputeModule__NotWhitelistedDisputeTag.selector);
        disputeModule.raiseDispute(
            address(1), address(arbitrationPolicySP), string("urlExample"), "NOT_WHITELISTED", ""
        );
    }

    function test_DisputeModule_PolicySP_raiseDispute_ZeroLinkToDisputeEvidence() public {
        vm.expectRevert(Errors.DisputeModule__ZeroLinkToDisputeEvidence.selector);
        disputeModule.raiseDispute(address(1), address(arbitrationPolicySP), string(""), "PLAGIARISM", "");
    }

    function test_DisputeModule_PolicySP_raiseDispute() public {
        vm.startPrank(ipAccount1);

        IERC20(WETH).approve(address(arbitrationPolicySP), ARBITRATION_PRICE);

        uint256 disputeIdBefore = disputeModule.disputeId();
        uint256 ipAccount1USDCBalanceBefore = IERC20(WETH).balanceOf(ipAccount1);
        uint256 arbitrationPolicySPUSDCBalanceBefore = IERC20(WETH).balanceOf(address(arbitrationPolicySP));

        vm.expectEmit(true, true, true, true, address(disputeModule));
        emit DisputeRaised(
            disputeIdBefore + 1,
            ipAccount2,
            ipAccount1,
            address(arbitrationPolicySP),
            ShortStringOps.stringToBytes32("urlExample"),
            bytes32("PLAGIARISM"),
            ""
        );

        disputeModule.raiseDispute(ipAccount2, address(arbitrationPolicySP), string("urlExample"), "PLAGIARISM", "");

        uint256 disputeIdAfter = disputeModule.disputeId();
        uint256 ipAccount1USDCBalanceAfter = IERC20(WETH).balanceOf(ipAccount1);
        uint256 arbitrationPolicySPUSDCBalanceAfter = IERC20(WETH).balanceOf(address(arbitrationPolicySP));

        (
            address targetIpId,
            address disputeInitiator,
            address arbitrationPolicy,
            bytes32 linkToDisputeEvidence,
            bytes32 targetTag,
            bytes32 currentTag
        ) = disputeModule.disputes(disputeIdAfter);

        assertEq(disputeIdAfter - disputeIdBefore, 1);
        assertEq(ipAccount1USDCBalanceBefore - ipAccount1USDCBalanceAfter, ARBITRATION_PRICE);
        assertEq(arbitrationPolicySPUSDCBalanceAfter - arbitrationPolicySPUSDCBalanceBefore, ARBITRATION_PRICE);
        assertEq(targetIpId, ipAccount2);
        assertEq(disputeInitiator, ipAccount1);
        assertEq(arbitrationPolicy, address(arbitrationPolicySP));
        assertEq(linkToDisputeEvidence, ShortStringOps.stringToBytes32("urlExample"));
        assertEq(targetTag, bytes32("PLAGIARISM"));
        assertEq(currentTag, bytes32("IN_DISPUTE"));
    }

    function test_DisputeModule_PolicySP_setDisputeJudgement_NotInDisputeState() public {
        vm.expectRevert(Errors.DisputeModule__NotInDisputeState.selector);
        disputeModule.setDisputeJudgement(1, true, "");
    }

    function test_DisputeModule_PolicySP_setDisputeJudgement_NotWhitelistedArbitrationRelayer() public {
        // raise dispute
        vm.startPrank(ipAccount1);
        IERC20(WETH).approve(address(arbitrationPolicySP), ARBITRATION_PRICE);
        disputeModule.raiseDispute(ipAccount2, address(arbitrationPolicySP), string("urlExample"), "PLAGIARISM", "");
        vm.stopPrank();

        vm.expectRevert(Errors.DisputeModule__NotWhitelistedArbitrationRelayer.selector);
        disputeModule.setDisputeJudgement(1, true, "");
    }

    function test_DisputeModule_PolicySP_setDisputeJudgement_True() public {
        // raise dispute
        vm.startPrank(ipAccount1);
        IERC20(WETH).approve(address(arbitrationPolicySP), ARBITRATION_PRICE);
        disputeModule.raiseDispute(ipAccount1, address(arbitrationPolicySP), string("urlExample"), "PLAGIARISM", "");
        vm.stopPrank();

        // set dispute judgement
        (,,,,, bytes32 currentTagBefore) = disputeModule.disputes(1);
        uint256 ipAccount1USDCBalanceBefore = IERC20(WETH).balanceOf(ipAccount1);
        uint256 arbitrationPolicySPUSDCBalanceBefore = IERC20(WETH).balanceOf(address(arbitrationPolicySP));

        vm.expectEmit(true, true, true, true, address(disputeModule));
        emit DisputeJudgementSet(1, true, "");

        vm.startPrank(arbitrationRelayer);
        disputeModule.setDisputeJudgement(1, true, "");

        (,,,,, bytes32 currentTagAfter) = disputeModule.disputes(1);
        uint256 ipAccount1USDCBalanceAfter = IERC20(WETH).balanceOf(ipAccount1);
        uint256 arbitrationPolicySPUSDCBalanceAfter = IERC20(WETH).balanceOf(address(arbitrationPolicySP));

        assertEq(ipAccount1USDCBalanceAfter - ipAccount1USDCBalanceBefore, ARBITRATION_PRICE);
        assertEq(arbitrationPolicySPUSDCBalanceBefore - arbitrationPolicySPUSDCBalanceAfter, ARBITRATION_PRICE);
        assertEq(currentTagBefore, bytes32("IN_DISPUTE"));
        assertEq(currentTagAfter, bytes32("PLAGIARISM"));
    }

    function test_DisputeModule_PolicySP_setDisputeJudgement_False() public {
        // raise dispute
        vm.startPrank(ipAccount1);
        IERC20(WETH).approve(address(arbitrationPolicySP), ARBITRATION_PRICE);
        disputeModule.raiseDispute(ipAccount1, address(arbitrationPolicySP), string("urlExample"), "PLAGIARISM", "");
        vm.stopPrank();

        // set dispute judgement
        (,,,,, bytes32 currentTagBefore) = disputeModule.disputes(1);
        uint256 ipAccount1USDCBalanceBefore = IERC20(WETH).balanceOf(ipAccount1);
        uint256 arbitrationPolicySPUSDCBalanceBefore = IERC20(WETH).balanceOf(address(arbitrationPolicySP));

        vm.expectEmit(true, true, true, true, address(disputeModule));
        emit DisputeJudgementSet(1, false, "");

        vm.startPrank(arbitrationRelayer);
        disputeModule.setDisputeJudgement(1, false, "");

        (,,,,, bytes32 currentTagAfter) = disputeModule.disputes(1);
        uint256 ipAccount1USDCBalanceAfter = IERC20(WETH).balanceOf(ipAccount1);
        uint256 arbitrationPolicySPUSDCBalanceAfter = IERC20(WETH).balanceOf(address(arbitrationPolicySP));

        assertEq(ipAccount1USDCBalanceAfter - ipAccount1USDCBalanceBefore, 0);
        assertEq(arbitrationPolicySPUSDCBalanceBefore - arbitrationPolicySPUSDCBalanceAfter, 0);
        assertEq(currentTagBefore, bytes32("IN_DISPUTE"));
        assertEq(currentTagAfter, bytes32(0));
    }

    function test_DisputeModule_PolicySP_cancelDispute_NotDisputeInitiator() public {
        // raise dispute
        vm.startPrank(ipAccount1);
        IERC20(WETH).approve(address(arbitrationPolicySP), ARBITRATION_PRICE);
        disputeModule.raiseDispute(address(1), address(arbitrationPolicySP), string("urlExample"), "PLAGIARISM", "");
        vm.stopPrank();

        vm.expectRevert(Errors.DisputeModule__NotDisputeInitiator.selector);
        disputeModule.cancelDispute(1, "");
    }

    function test_DisputeModule_PolicySP_cancelDispute_NotInDisputeState() public {
        vm.expectRevert(Errors.DisputeModule__NotInDisputeState.selector);
        disputeModule.cancelDispute(1, "");
    }

    function test_DisputeModule_PolicySP_cancelDispute() public {
        // raise dispute
        vm.startPrank(ipAccount1);
        IERC20(WETH).approve(address(arbitrationPolicySP), ARBITRATION_PRICE);
        disputeModule.raiseDispute(address(1), address(arbitrationPolicySP), string("urlExample"), "PLAGIARISM", "");
        vm.stopPrank();

        (,,,,, bytes32 currentTagBeforeCancel) = disputeModule.disputes(1);

        vm.startPrank(ipAccount1);
        vm.expectEmit(true, true, true, true, address(disputeModule));
        emit DisputeCancelled(1, "");

        disputeModule.cancelDispute(1, "");
        vm.stopPrank();

        (,,,,, bytes32 currentTagAfterCancel) = disputeModule.disputes(1);

        assertEq(currentTagBeforeCancel, bytes32("IN_DISPUTE"));
        assertEq(currentTagAfterCancel, bytes32(0));
    }

    function test_DisputeModule_resolveDispute_NotDisputeInitiator() public {
        vm.expectRevert(Errors.DisputeModule__NotDisputeInitiator.selector);
        disputeModule.resolveDispute(1);
    }

    function test_DisputeModule_resolveDispute_NotAbleToResolve() public {
        // raise dispute
        vm.startPrank(ipAccount1);
        IERC20(WETH).approve(address(arbitrationPolicySP), ARBITRATION_PRICE);
        disputeModule.raiseDispute(address(1), address(arbitrationPolicySP), string("urlExample"), "PLAGIARISM", "");
        vm.stopPrank();

        vm.startPrank(ipAccount1);
        vm.expectRevert(Errors.DisputeModule__NotAbleToResolve.selector);
        disputeModule.resolveDispute(1);
    }

    function test_DisputeModule_resolveDispute() public {
        // raise dispute
        vm.startPrank(ipAccount1);
        IERC20(WETH).approve(address(arbitrationPolicySP), ARBITRATION_PRICE);
        disputeModule.raiseDispute(address(1), address(arbitrationPolicySP), string("urlExample"), "PLAGIARISM", "");
        vm.stopPrank();

        // set dispute judgement
        vm.startPrank(arbitrationRelayer);
        disputeModule.setDisputeJudgement(1, true, "");
        vm.stopPrank();

        (,,,,, bytes32 currentTagBeforeResolve) = disputeModule.disputes(1);

        // resolve dispute
        vm.startPrank(ipAccount1);
        vm.expectEmit(true, true, true, true, address(disputeModule));
        emit DisputeResolved(1);

        disputeModule.resolveDispute(1);

        (,,,,, bytes32 currentTagAfterResolve) = disputeModule.disputes(1);

        assertEq(currentTagBeforeResolve, bytes32("PLAGIARISM"));
        assertEq(currentTagAfterResolve, bytes32(0));
    }
}<|MERGE_RESOLUTION|>--- conflicted
+++ resolved
@@ -28,14 +28,8 @@
     function setUp() public override {
         super.setUp();
 
-<<<<<<< HEAD
+
         USDC.mint(ipAccount1, 1000 * 10 ** 6);
-=======
-        // fund WETH
-        vm.startPrank(WETH_RICH);
-        IERC20(WETH).transfer(ipAccount1, ARBITRATION_PRICE);
-        vm.stopPrank();
->>>>>>> b49f191a
 
         // whitelist dispute tag
         disputeModule.whitelistDisputeTags("PLAGIARISM", true);
