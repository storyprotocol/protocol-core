--- conflicted
+++ resolved
@@ -159,13 +159,8 @@
     function test_ArbitrationPolicySP_onDisputeJudgement_True() public {
         // raise dispute
         vm.startPrank(ipAccount1);
-<<<<<<< HEAD
         IERC20(WETH).approve(address(arbitrationPolicySP), ARBITRATION_PRICE);
         disputeModule.raiseDispute(ipAddr, string("urlExample"), "PLAGIARISM", "");
-=======
-        USDC.approve(address(arbitrationPolicySP), ARBITRATION_PRICE);
-        disputeModule.raiseDispute(ipAccount1, address(arbitrationPolicySP), string("urlExample"), "PLAGIARISM", "");
->>>>>>> d7b9e4d9
         vm.stopPrank();
 
         // set dispute judgement
@@ -185,13 +180,8 @@
     function test_ArbitrationPolicySP_onDisputeJudgement_False() public {
         // raise dispute
         vm.startPrank(ipAccount1);
-<<<<<<< HEAD
         IERC20(WETH).approve(address(arbitrationPolicySP), ARBITRATION_PRICE);
         disputeModule.raiseDispute(ipAddr, string("urlExample"), "PLAGIARISM", "");
-=======
-        USDC.approve(address(arbitrationPolicySP), ARBITRATION_PRICE);
-        disputeModule.raiseDispute(ipAccount1, address(arbitrationPolicySP), string("urlExample"), "PLAGIARISM", "");
->>>>>>> d7b9e4d9
         vm.stopPrank();
 
         // set dispute judgement
