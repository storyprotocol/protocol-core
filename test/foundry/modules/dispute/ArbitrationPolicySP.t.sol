--- conflicted
+++ resolved
@@ -11,14 +11,7 @@
     function setUp() public override {
         super.setUp();
 
-<<<<<<< HEAD
         USDC.mint(ipAccount1, 10000 * 10 ** 6);
-=======
-        // fund WETH
-        vm.startPrank(WETH_RICH);
-        IERC20(WETH).transfer(ipAccount1, 1000 * 10 ** 6);
-        vm.stopPrank();
->>>>>>> b49f191a
 
         // whitelist dispute tag
         disputeModule.whitelistDisputeTags("PLAGIARISM", true);
