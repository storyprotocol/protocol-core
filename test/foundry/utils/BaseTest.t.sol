/* solhint-disable no-console */
// SPDX-License-Identifier: UNLICENSED
pragma solidity ^0.8.23;

// external
import { console2 } from "forge-std/console2.sol"; // console to indicate mock deployment calls.
import { Test } from "forge-std/Test.sol";

// contracts
import { AccessController } from "../../../contracts/AccessController.sol";
// solhint-disable-next-line max-line-length
import { IP_RESOLVER_MODULE_KEY, REGISTRATION_MODULE_KEY, DISPUTE_MODULE_KEY, TAGGING_MODULE_KEY, ROYALTY_MODULE_KEY, LICENSING_MODULE_KEY } from "../../../contracts/lib/modules/Module.sol";
import { AccessPermission } from "../../../contracts/lib/AccessPermission.sol";
<<<<<<< HEAD
import { RoyaltyModule } from "../../../contracts/modules/royalty-module/RoyaltyModule.sol";
=======
>>>>>>> e3918a80
import { LicenseRegistry } from "../../../contracts/registries/LicenseRegistry.sol";

// test
import { DeployHelper } from "./DeployHelper.t.sol";
import { LicensingHelper } from "./LicensingHelper.t.sol";
import { MockERC20 } from "../mocks/token/MockERC20.sol";
import { MockERC721 } from "../mocks/token/MockERC721.sol";
import { Users, UsersLib } from "./Users.t.sol";

/// @title Base Test Contract
/// @notice This contract provides a set of protocol-related testing utilities
///         that may be extended by testing contracts.
contract BaseTest is Test, DeployHelper, LicensingHelper {
    /// @dev Users struct to abstract away user management when testing
    Users internal u;

    /// @dev Aliases for users
    address internal admin;
    address internal alice;
    address internal bob;
    address internal carl;
    address internal dan;

    /// @dev Aliases for mock assets.
    /// NOTE: Must call `postDeploymentSetup` after `deployConditionally` to set these.
    MockERC20 internal mockToken; // alias for erc20
    MockERC20 internal USDC; // alias for mockToken/erc20
    MockERC721 internal mockNFT; // alias for erc721.ape

    /// @notice Sets up the base test contract.
    function setUp() public virtual {
        u = UsersLib.createMockUsers(vm);
        setGovernanceAdmin(u.admin);

        admin = u.admin;
        alice = u.alice;
        bob = u.bob;
        carl = u.carl;
        dan = u.dan;

        vm.label(LIQUID_SPLIT_FACTORY, "LIQUID_SPLIT_FACTORY");
        vm.label(LIQUID_SPLIT_MAIN, "LIQUID_SPLIT_MAIN");
    }

    function postDeploymentSetup() public {
        if (postDeployConditions.accessController_init) initAccessController();
        if (postDeployConditions.moduleRegistry_registerModules) registerModules();
        if (postDeployConditions.royaltyModule_configure) configureRoyaltyModule();
        if (postDeployConditions.disputeModule_configure) configureDisputeModule();
        if (deployConditions.registry.licenseRegistry) {
            configureLicenseRegistry();
        }
        if (deployConditions.module.registrationModule) {
            // TODO: also conditionally check on `deployConditions.registry.ipAssetRegistry`
            configureIPAssetRegistry();
        }

        bool isMockRoyaltyPolicyLS = address(royaltyPolicyLS) == address(0) &&
            address(mockRoyaltyPolicyLS) != address(0);

        // Initialize licensing helper
        // TODO: conditionally init and use LicensingHelper.
        initLicensingHelper(
            getAccessController(),
            address(ipAccountRegistry),
            getLicensingModule(),
            getRoyaltyModule(),
            isMockRoyaltyPolicyLS ? address(mockRoyaltyPolicyLS) : address(royaltyPolicyLS)
        );

        // Set aliases
        mockToken = erc20;
        USDC = erc20;
        mockNFT = erc721.ape;
    }

    function dealMockAssets() public {
        erc20.mint(u.alice, 1000 * 10 ** erc20.decimals());
        erc20.mint(u.bob, 1000 * 10 ** erc20.decimals());
        erc20.mint(u.carl, 1000 * 10 ** erc20.decimals());
        erc20.mint(u.dan, 1000 * 10 ** erc20.decimals());
    }

    /// @dev Initialize the access controller to abstract away access controller initialization when testing
    function initAccessController() public {
        console2.log("BaseTest PostDeploymentSetup: Init Access Controller");
        require(address(ipAccountRegistry) != address(0), "ipAccountRegistry not set");
        vm.startPrank(u.admin);

        // NOTE: accessController is IAccessController, which doesn't expose `initialize` function.
        AccessController(address(accessController)).initialize(address(ipAccountRegistry), getModuleRegistry());

        // If REAL Registration Module and Licensing Module are deployed, set global permissions
        if (deployConditions.module.registrationModule && deployConditions.module.licensingModule) {
            accessController.setGlobalPermission(
                address(registrationModule),
                address(licensingModule),
                bytes4(licensingModule.linkIpToParents.selector),
                AccessPermission.ALLOW
            );

            accessController.setGlobalPermission(
                address(registrationModule),
                address(licensingModule),
                bytes4(licensingModule.addPolicyToIp.selector),
                AccessPermission.ALLOW
            );
        }

        vm.stopPrank();
    }

    /// @dev Register modules to abstract away module registration when testing
    function registerModules() public {
        console2.log("BaseTest PostDeploymentSetup: Register Modules");
        vm.startPrank(u.admin);
        // TODO: option to register "hookmodule", which will trigger the call below:
        //       moduleRegistry.registerModuleType(MODULE_TYPE_HOOK, type(IHookModule).interfaceId);
        if (address(registrationModule) != address(0)) {
            moduleRegistry.registerModule(REGISTRATION_MODULE_KEY, address(registrationModule));
        }
        if (address(ipResolver) != address(0)) {
            moduleRegistry.registerModule(IP_RESOLVER_MODULE_KEY, address(ipResolver));
        }
        if (address(disputeModule) != address(0)) {
            moduleRegistry.registerModule(DISPUTE_MODULE_KEY, address(disputeModule));
        }
        if (address(licensingModule) != address(0)) {
            moduleRegistry.registerModule(LICENSING_MODULE_KEY, address(licensingModule));
        }
        if (address(taggingModule) != address(0)) {
            moduleRegistry.registerModule(TAGGING_MODULE_KEY, address(taggingModule));
        }
        if (address(royaltyModule) != address(0)) {
            moduleRegistry.registerModule(ROYALTY_MODULE_KEY, address(royaltyModule));
        }
        vm.stopPrank();
    }

    /// @dev Pre-set configs to abstract away configs when testing with royalty module
    function configureRoyaltyModule() public {
        console2.log("BaseTest PostDeploymentSetup: Configure Royalty Module");
        require(address(royaltyModule) != address(0), "royaltyModule not set");

        vm.startPrank(u.admin);
        RoyaltyModule(address(royaltyModule)).setLicensingModule(getLicensingModule());
        royaltyModule.whitelistRoyaltyToken(address(erc20), true);
        if (address(royaltyPolicyLS) != address(0)) {
            royaltyModule.whitelistRoyaltyPolicy(address(royaltyPolicyLS), true);
        }
        vm.stopPrank();
    }

    /// @dev Pre-set configs to abstract away configs when testing with dispute module
    function configureDisputeModule() public {
        console2.log("BaseTest PostDeploymentSetup: Configure Dispute Module");
        require(address(disputeModule) != address(0), "disputeModule not set");

        vm.startPrank(u.admin);
        disputeModule.whitelistDisputeTag("PLAGIARISM", true);
        if (address(arbitrationPolicySP) != address(0)) {
            disputeModule.whitelistArbitrationPolicy(address(arbitrationPolicySP), true);
            disputeModule.whitelistArbitrationRelayer(address(arbitrationPolicySP), u.admin, true);
            disputeModule.setBaseArbitrationPolicy(address(arbitrationPolicySP));
        }
        vm.stopPrank();
    }

    function configureLicenseRegistry() public {
        console2.log("BaseTest PostDeploymentSetup: Configure License Registry");
        require(address(licenseRegistry) != address(0), "licenseRegistry not set");

        vm.startPrank(u.admin);
<<<<<<< HEAD
=======
        // Need to cast to LicenseRegistry to set dispute and licensing module, as interface doesn't expose those fns.
        LicenseRegistry(address(licenseRegistry)).setDisputeModule(getDisputeModule());
>>>>>>> e3918a80
        LicenseRegistry(address(licenseRegistry)).setLicensingModule(getLicensingModule());
        vm.stopPrank();
    }

    function configureIPAssetRegistry() public {
        console2.log("BaseTest PostDeploymentSetup: Configure IP Asset Registry");
        require(address(ipAssetRegistry) != address(0), "ipAssetRegistry not set");
        require(address(registrationModule) != address(0), "registrationModule not set");

        vm.startPrank(u.admin);
        ipAssetRegistry.setRegistrationModule(address(registrationModule));
        vm.stopPrank();
    }

    function _getIpId(MockERC721 mnft, uint256 tokenId) internal view returns (address ipId) {
        return _getIpId(address(mnft), tokenId);
    }

    function _getIpId(address mnft, uint256 tokenId) internal view returns (address ipId) {
        return ipAccountRegistry.ipAccount(block.chainid, mnft, tokenId);
    }
}<|MERGE_RESOLUTION|>--- conflicted
+++ resolved
@@ -11,10 +11,6 @@
 // solhint-disable-next-line max-line-length
 import { IP_RESOLVER_MODULE_KEY, REGISTRATION_MODULE_KEY, DISPUTE_MODULE_KEY, TAGGING_MODULE_KEY, ROYALTY_MODULE_KEY, LICENSING_MODULE_KEY } from "../../../contracts/lib/modules/Module.sol";
 import { AccessPermission } from "../../../contracts/lib/AccessPermission.sol";
-<<<<<<< HEAD
-import { RoyaltyModule } from "../../../contracts/modules/royalty-module/RoyaltyModule.sol";
-=======
->>>>>>> e3918a80
 import { LicenseRegistry } from "../../../contracts/registries/LicenseRegistry.sol";
 
 // test
@@ -188,11 +184,8 @@
         require(address(licenseRegistry) != address(0), "licenseRegistry not set");
 
         vm.startPrank(u.admin);
-<<<<<<< HEAD
-=======
         // Need to cast to LicenseRegistry to set dispute and licensing module, as interface doesn't expose those fns.
         LicenseRegistry(address(licenseRegistry)).setDisputeModule(getDisputeModule());
->>>>>>> e3918a80
         LicenseRegistry(address(licenseRegistry)).setLicensingModule(getLicensingModule());
         vm.stopPrank();
     }
