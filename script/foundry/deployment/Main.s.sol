<<<<<<< HEAD
// /* solhint-disable no-console */
// // SPDX-License-Identifier: MIT
// pragma solidity ^0.8.23;

// // external
// import { console2 } from "forge-std/console2.sol";
// import { Script } from "forge-std/Script.sol";
// import { stdJson } from "forge-std/StdJson.sol";
// import { ERC6551Registry } from "lib/reference/src/ERC6551Registry.sol";
// import { IERC6551Account } from "lib/reference/src/interfaces/IERC6551Account.sol";
// // contracts
// import { AccessController } from "contracts/AccessController.sol";
// import { IPAccountImpl } from "contracts/IPAccountImpl.sol";
// import { IIPAccount } from "contracts/interfaces/IIPAccount.sol";
// import { IParamVerifier } from "contracts/interfaces/licensing/IParamVerifier.sol";
// import { Errors } from "contracts/lib/Errors.sol";
// import { Licensing } from "contracts/lib/Licensing.sol";
// import { IPMetadataProvider } from "contracts/registries/metadata/IPMetadataProvider.sol";
// import { IPAccountRegistry } from "contracts/registries/IPAccountRegistry.sol";
// import { IPRecordRegistry } from "contracts/registries/IPRecordRegistry.sol";
// import { IPAssetRenderer } from "contracts/registries/metadata/IPAssetRenderer.sol";
// import { ModuleRegistry } from "contracts/registries/ModuleRegistry.sol";
// import { LicenseRegistry } from "contracts/registries/LicenseRegistry.sol";
// import { IPResolver } from "contracts/resolvers/IPResolver.sol";
// import { RegistrationModule } from "contracts/modules/RegistrationModule.sol";
// import { TaggingModule } from "contracts/modules/tagging/TaggingModule.sol";
// import { RoyaltyModule } from "contracts/modules/royalty-module/RoyaltyModule.sol";
// import { DisputeModule } from "contracts/modules/dispute-module/DisputeModule.sol";
// import { MockERC721 } from "contracts/mocks/MockERC721.sol";
// import { IPResolver } from "contracts/resolvers/IPResolver.sol";
// import { Governance } from "contracts/governance/Governance.sol";

// // script
// import { StringUtil } from "script/foundry/utils/StringUtil.sol";
// import { BroadcastManager } from "script/foundry/utils/BroadcastManager.s.sol";
// import { JsonDeploymentHandler } from "script/foundry/utils/JsonDeploymentHandler.s.sol";

// contract Main is Script, BroadcastManager, JsonDeploymentHandler {
//     using StringUtil for uint256;
//     using stdJson for string;

//     Governance public governance;

//     address public constant ERC6551_REGISTRY = address(0x000000006551c19487814612e58FE06813775758);
//     AccessController public accessController;

//     IPAssetRenderer public renderer;
//     IPMetadataProvider public metadataProvider;
//     IPAccountRegistry public ipAccountRegistry;
//     IPRecordRegistry public ipRecordRegistry;
//     LicenseRegistry public licenseRegistry;
//     ModuleRegistry public moduleRegistry;

//     IPAccountImpl public implementation;
//     MockERC721 public mockNft;

//     IIPAccount public ipAccount;
//     //    ERC6551Registry public erc6551Registry;

//     RegistrationModule public registrationModule;
//     TaggingModule public taggingModule;
//     RoyaltyModule public royaltyModule;
//     DisputeModule public disputeModule;
//     IPResolver public ipResolver;

//     mapping(uint256 => uint256) internal nftIds;
//     mapping(uint256 => uint256) internal policyIds;
//     mapping(string => uint256) internal fwIds;
//     mapping(string => Licensing.Framework) internal fwCreationParams;
//     mapping(string => Licensing.Policy) internal policies;

//     constructor() JsonDeploymentHandler("main") {}

//     /// @dev To use, run the following command (e.g. for Sepolia):
//     /// forge script script/foundry/deployment/Main.s.sol:Main --rpc-url $RPC_URL --broadcast --verify -vvvv

//     function run() public {
//         _beginBroadcast(); // BroadcastManager.s.sol

//         bool configByMultisig = vm.envBool("DEPLOYMENT_CONFIG_BY_MULTISIG");
//         console2.log("configByMultisig:", configByMultisig);

//         if (configByMultisig) {
//             _deployProtocolContracts(multisig);
//         } else {
//             _deployProtocolContracts(deployer);
//             _configureDeployment();
//         }

//         _writeDeployment(); // write deployment json to deployments/deployment-{chainId}.json
//         _endBroadcast(); // BroadcastManager.s.sol
//     }

//     function _deployProtocolContracts(address accessControldeployer) private {
//         string memory contractKey;

//         contractKey = "Governance";
//         _predeploy(contractKey);
//         governance = new Governance(accessControldeployer);
//         _postdeploy(contractKey, address(governance));

//         mockNft = new MockERC721();

//         contractKey = "AccessController";
//         _predeploy(contractKey);
//         accessController = new AccessController(address(governance));
//         _postdeploy(contractKey, address(accessController));

//         contractKey = "IPAccountImpl";
//         _predeploy(contractKey);
//         implementation = new IPAccountImpl();
//         _postdeploy(contractKey, address(implementation));

//         contractKey = "ModuleRegistry";
//         _predeploy(contractKey);
//         moduleRegistry = new ModuleRegistry(address(governance));
//         _postdeploy(contractKey, address(moduleRegistry));

//         contractKey = "LicenseRegistry";
//         _predeploy(contractKey);
//         licenseRegistry = new LicenseRegistry();
//         _postdeploy(contractKey, address(licenseRegistry));

//         contractKey = "IPAccountRegistry";
//         _predeploy(contractKey);
//         ipAccountRegistry = new IPAccountRegistry(ERC6551_REGISTRY, address(accessController), address(implementation));
//         _postdeploy(contractKey, address(ipAccountRegistry));

//         contractKey = "IPRecordRegistry";
//         _predeploy(contractKey);
//         ipRecordRegistry = new IPRecordRegistry(address(moduleRegistry), address(ipAccountRegistry));
//         _postdeploy(contractKey, address(ipRecordRegistry));

//         contractKey = "IPResolver";
//         _predeploy(contractKey);
//         ipResolver = new IPResolver(
//             address(accessController),
//             address(ipRecordRegistry),
//             address(ipAccountRegistry),
//             address(licenseRegistry)
//         );
//         _postdeploy(contractKey, address(ipResolver));

//         contractKey = "MetadataProvider";
//         _predeploy(contractKey);
//         metadataProvider = new IPMetadataProvider(address(moduleRegistry));
//         _postdeploy(contractKey, address(metadataProvider));

//         contractKey = "RegistrationModule";
//         _predeploy(contractKey);
//         registrationModule = new RegistrationModule(
//             address(accessController),
//             address(ipRecordRegistry),
//             address(ipAccountRegistry),
//             address(licenseRegistry),
//             address(ipResolver),
//             address(metadataProvider)
//         );
//         _postdeploy(contractKey, address(registrationModule));

//         contractKey = "TaggingModule";
//         _predeploy(contractKey);
//         taggingModule = new TaggingModule();
//         _postdeploy(contractKey, address(taggingModule));

//         contractKey = "RoyaltyModule";
//         _predeploy(contractKey);
//         royaltyModule = new RoyaltyModule();
//         _postdeploy(contractKey, address(royaltyModule));

//         contractKey = "DisputeModule";
//         _predeploy(contractKey);
//         disputeModule = new DisputeModule();
//         _postdeploy(contractKey, address(disputeModule));

//         contractKey = "IPAssetRenderer";
//         _predeploy(contractKey);
//         renderer = new IPAssetRenderer(
//             address(ipRecordRegistry),
//             address(licenseRegistry),
//             address(taggingModule),
//             address(royaltyModule)
//         );
//         _postdeploy(contractKey, address(renderer));

//         // mockModule = new MockModule(address(ipAccountRegistry), address(moduleRegistry), "MockModule");
//     }

//     function _predeploy(string memory contractKey) private {
//         console2.log(string.concat("Deploying ", contractKey, "..."));
//     }

//     function _postdeploy(string memory contractKey, address newAddress) private {
//         _writeAddress(contractKey, newAddress);
//         console2.log(string.concat(contractKey, " deployed to:"), newAddress);
//     }

//     function _configureDeployment() private {
//         _configureAccessController();
//         _configureModuleRegistry();
//         _configureInteractions();
//         // _configureIPAccountRegistry();
//         // _configureIPRecordRegistry();
//     }

//     function _configureAccessController() private {
//         accessController.initialize(address(ipAccountRegistry), address(moduleRegistry));
//     }

//     function _configureModuleRegistry() private {
//         moduleRegistry.registerModule("REGISTRATION_MODULE", address(registrationModule));
//         moduleRegistry.registerModule("METADATA_RESOLVER_MODULE", address(ipResolver));
//     }

//     function _configureInteractions() private {
//         nftIds[1] = mockNft.mint(deployer);
//         nftIds[2] = mockNft.mint(deployer);
//         nftIds[3] = mockNft.mint(deployer);
//         nftIds[4] = mockNft.mint(deployer);

//         // registerIPAccount(deployer, mockNft, token[deployer][mockNft][0]);
//         registrationModule.registerRootIp(0, address(mockNft), nftIds[1]);
//         registrationModule.registerRootIp(0, address(mockNft), nftIds[2]);

//         accessController.setGlobalPermission(
//             address(registrationModule),
//             address(licenseRegistry),
//             bytes4(0), // wildcard
//             1 // AccessPermission.ALLOW
//         );

//         // wildcard allow
//         IIPAccount(payable(getIpId(deployer, mockNft, nftIds[1]))).execute(
//             address(accessController),
//             0,
//             abi.encodeWithSignature(
//                 "setPermission(address,address,address,bytes4,uint8)",
//                 getIpId(deployer, mockNft, 1),
//                 deployer,
//                 address(0),
//                 bytes4(0),
//                 1 // AccessPermission.ALLOW
//             )
//         );

//         /*///////////////////////////////////////////////////////////////
//                             CREATE LICENSE FRAMEWORKS
//         ////////////////////////////////////////////////////////////////*/

//         fwCreationParams["all_true"] = Licensing.FrameworkCreationParams({
//             parameters: new IParamVerifier[](0),
//             defaultValues: new bytes[](0),
//             licenseUrl: "https://very-nice-verifier-license.com"
//         });

//         fwCreationParams["mint_payment"] = Licensing.FrameworkCreationParams({
//             parameters: new IParamVerifier[](0),
//             defaultValues: new bytes[](0),
//             licenseUrl: "https://expensive-minting-license.com"
//         });

//         fwIds["all_true"] = licenseRegistry.addLicenseFramework(fwCreationParams["all_true"]);
//         fwIds["mint_payment"] = licenseRegistry.addLicenseFramework(fwCreationParams["mint_payment"]);

//         // /*///////////////////////////////////////////////////////////////
//         //                         CREATE POLICIES
//         // ////////////////////////////////////////////////////////////////*/

//         policies["test_true"] = Licensing.Policy({
//             frameworkId: fwIds["all_true"],
//             commercialUse: true,
//             derivatives: true,
//             paramNames: new bytes32[](0),
//             paramValues: new bytes[](0)
//         });

//         policies["expensive_mint"] = Licensing.Policy({
//             frameworkId: fwIds["mint_payment"],
//             commercialUse: true,
//             derivatives: true,
//             paramNames: new bytes32[](0),
//             paramValues: new bytes[](0)
//         });

//         uint256 policyId_test_true = licenseRegistry.addPolicy(policies["test_true"]);
//         uint256 policyId_exp_mint = licenseRegistry.addPolicy(policies["expensive_mint"]);

//         // /*///////////////////////////////////////////////////////////////
//         //                     ADD POLICIES TO IPACCOUNTS
//         // ////////////////////////////////////////////////////////////////*/

//         licenseRegistry.addPolicyToIp(getIpId(mockNft, nftIds[1]), policyId_test_true);
//         licenseRegistry.addPolicyToIp(getIpId(mockNft, nftIds[2]), policyId_exp_mint);

//         // /*///////////////////////////////////////////////////////////////
//         //                     MINT LICENSES ON POLICIES
//         // ////////////////////////////////////////////////////////////////*/

//         // Mints 1 license for policy "test_true" on NFT id 1 IPAccount
//         uint256 licenseId1 = licenseRegistry.mintLicense(policyId_test_true, getIpId(mockNft, nftIds[1]), 2, deployer);

//         registrationModule.registerDerivativeIp(
//             licenseId1,
//             address(mockNft),
//             nftIds[3],
//             "best derivative ip",
//             bytes32("some of the best description"),
//             "https://example.com/best-derivative-ip"
//         );

//         // /*///////////////////////////////////////////////////////////////
//         //             LINK IPACCOUNTS TO PARENTS USING LICENSES
//         // ////////////////////////////////////////////////////////////////*/

//         licenseRegistry.linkIpToParent(licenseId1, getIpId(mockNft, nftIds[4]), deployer);
//     }

//     function getIpId(MockERC721 mnft, uint256 tokenId) public view returns (address ipId) {
//         return ipAccountRegistry.ipAccount(block.chainid, address(mnft), tokenId);
//     }

//     function getIpId(address user, MockERC721 mnft, uint256 tokenId) public view returns (address ipId) {
//         require(mnft.ownerOf(tokenId) == user, "getIpId: not owner");
//         return ipAccountRegistry.ipAccount(block.chainid, address(mnft), tokenId);
//     }
// }
=======
/* solhint-disable no-console */
// SPDX-License-Identifier: MIT
pragma solidity ^0.8.23;

// external
import { console2 } from "forge-std/console2.sol";
import { Script } from "forge-std/Script.sol";
import { stdJson } from "forge-std/StdJson.sol";
import { ERC6551Registry } from "lib/reference/src/ERC6551Registry.sol";
import { IERC6551Account } from "lib/reference/src/interfaces/IERC6551Account.sol";
// contracts
import { AccessController } from "contracts/AccessController.sol";
import { IPAccountImpl } from "contracts/IPAccountImpl.sol";
import { IIPAccount } from "contracts/interfaces/IIPAccount.sol";
import { IParamVerifier } from "contracts/interfaces/licensing/IParamVerifier.sol";
import { Errors } from "contracts/lib/Errors.sol";
import { Licensing } from "contracts/lib/Licensing.sol";
import { IPMetadataProvider } from "contracts/registries/metadata/IPMetadataProvider.sol";
import { IPAccountRegistry } from "contracts/registries/IPAccountRegistry.sol";
import { IPRecordRegistry } from "contracts/registries/IPRecordRegistry.sol";
import { IPAssetRenderer } from "contracts/registries/metadata/IPAssetRenderer.sol";
import { ModuleRegistry } from "contracts/registries/ModuleRegistry.sol";
import { LicenseRegistry } from "contracts/registries/LicenseRegistry.sol";
import { IPResolver } from "contracts/resolvers/IPResolver.sol";
import { RegistrationModule } from "contracts/modules/RegistrationModule.sol";
import { TaggingModule } from "contracts/modules/tagging/TaggingModule.sol";
import { RoyaltyModule } from "contracts/modules/royalty-module/RoyaltyModule.sol";
import { DisputeModule } from "contracts/modules/dispute-module/DisputeModule.sol";
import { IPResolver } from "contracts/resolvers/IPResolver.sol";
import { Governance } from "contracts/governance/Governance.sol";
import { LicensingFrameworkUML, UMLv1Policy } from "contracts/modules/licensing/LicensingFrameworkUML.sol";

// test
import { MockERC721 } from "test/foundry/mocks/MockERC721.sol";

// script
import { StringUtil } from "script/foundry/utils/StringUtil.sol";
import { BroadcastManager } from "script/foundry/utils/BroadcastManager.s.sol";
import { JsonDeploymentHandler } from "script/foundry/utils/JsonDeploymentHandler.s.sol";

contract Main is Script, BroadcastManager, JsonDeploymentHandler {
    using StringUtil for uint256;
    using stdJson for string;

    Governance public governance;

    address public constant ERC6551_REGISTRY = address(0x000000006551c19487814612e58FE06813775758);
    AccessController public accessController;

    IPAssetRenderer public renderer;
    IPMetadataProvider public metadataProvider;
    IPAccountRegistry public ipAccountRegistry;
    IPRecordRegistry public ipRecordRegistry;
    LicenseRegistry public licenseRegistry;
    ModuleRegistry public moduleRegistry;

    IPAccountImpl public implementation;
    MockERC721 public mockNft;

    IIPAccount public ipAccount;
    //    ERC6551Registry public erc6551Registry;

    RegistrationModule public registrationModule;
    TaggingModule public taggingModule;
    RoyaltyModule public royaltyModule;
    DisputeModule public disputeModule;
    IPResolver public ipResolver;

    mapping(uint256 => uint256) internal nftIds;
    mapping(string => uint256) internal policyIds;
    mapping(string => uint256) internal frameworkIds;

    constructor() JsonDeploymentHandler("main") {}

    /// @dev To use, run the following command (e.g. for Sepolia):
    /// forge script script/foundry/deployment/Main.s.sol:Main --rpc-url $RPC_URL --broadcast --verify -vvvv

    function run() public {
        _beginBroadcast(); // BroadcastManager.s.sol

        bool configByMultisig = vm.envBool("DEPLOYMENT_CONFIG_BY_MULTISIG");
        console2.log("configByMultisig:", configByMultisig);

        if (configByMultisig) {
            _deployProtocolContracts(multisig);
        } else {
            _deployProtocolContracts(deployer);
            _configureDeployment();
        }

        _writeDeployment(); // write deployment json to deployments/deployment-{chainId}.json
        _endBroadcast(); // BroadcastManager.s.sol
    }

    function _deployProtocolContracts(address accessControldeployer) private {
        string memory contractKey;

        contractKey = "Governance";
        _predeploy(contractKey);
        governance = new Governance(accessControldeployer);
        _postdeploy(contractKey, address(governance));

        mockNft = new MockERC721("MockERC721");

        contractKey = "AccessController";
        _predeploy(contractKey);
        accessController = new AccessController(address(governance));
        _postdeploy(contractKey, address(accessController));

        contractKey = "IPAccountImpl";
        _predeploy(contractKey);
        implementation = new IPAccountImpl();
        _postdeploy(contractKey, address(implementation));

        contractKey = "ModuleRegistry";
        _predeploy(contractKey);
        moduleRegistry = new ModuleRegistry(address(governance));
        _postdeploy(contractKey, address(moduleRegistry));

        contractKey = "LicenseRegistry";
        _predeploy(contractKey);
        licenseRegistry = new LicenseRegistry();
        _postdeploy(contractKey, address(licenseRegistry));

        contractKey = "IPAccountRegistry";
        _predeploy(contractKey);
        ipAccountRegistry = new IPAccountRegistry(ERC6551_REGISTRY, address(accessController), address(implementation));
        _postdeploy(contractKey, address(ipAccountRegistry));

        contractKey = "IPRecordRegistry";
        _predeploy(contractKey);
        ipRecordRegistry = new IPRecordRegistry(address(moduleRegistry), address(ipAccountRegistry));
        _postdeploy(contractKey, address(ipRecordRegistry));

        contractKey = "IPResolver";
        _predeploy(contractKey);
        ipResolver = new IPResolver(
            address(accessController),
            address(ipRecordRegistry),
            address(ipAccountRegistry),
            address(licenseRegistry)
        );
        _postdeploy(contractKey, address(ipResolver));

        contractKey = "MetadataProvider";
        _predeploy(contractKey);
        metadataProvider = new IPMetadataProvider(address(moduleRegistry));
        _postdeploy(contractKey, address(metadataProvider));

        contractKey = "RegistrationModule";
        _predeploy(contractKey);
        registrationModule = new RegistrationModule(
            address(accessController),
            address(ipRecordRegistry),
            address(ipAccountRegistry),
            address(licenseRegistry),
            address(ipResolver),
            address(metadataProvider)
        );
        _postdeploy(contractKey, address(registrationModule));

        contractKey = "TaggingModule";
        _predeploy(contractKey);
        taggingModule = new TaggingModule();
        _postdeploy(contractKey, address(taggingModule));

        contractKey = "RoyaltyModule";
        _predeploy(contractKey);
        royaltyModule = new RoyaltyModule();
        _postdeploy(contractKey, address(royaltyModule));

        contractKey = "DisputeModule";
        _predeploy(contractKey);
        disputeModule = new DisputeModule();
        _postdeploy(contractKey, address(disputeModule));

        contractKey = "IPAssetRenderer";
        _predeploy(contractKey);
        renderer = new IPAssetRenderer(
            address(ipRecordRegistry),
            address(licenseRegistry),
            address(taggingModule),
            address(royaltyModule)
        );
        _postdeploy(contractKey, address(renderer));

        // mockModule = new MockModule(address(ipAccountRegistry), address(moduleRegistry), "MockModule");
    }

    function _predeploy(string memory contractKey) private {
        console2.log(string.concat("Deploying ", contractKey, "..."));
    }

    function _postdeploy(string memory contractKey, address newAddress) private {
        _writeAddress(contractKey, newAddress);
        console2.log(string.concat(contractKey, " deployed to:"), newAddress);
    }

    function _configureDeployment() private {
        _configureAccessController();
        _configureModuleRegistry();
        _configureInteractions();
        // _configureIPAccountRegistry();
        // _configureIPRecordRegistry();
    }

    function _configureAccessController() private {
        accessController.initialize(address(ipAccountRegistry), address(moduleRegistry));
    }

    function _configureModuleRegistry() private {
        moduleRegistry.registerModule("REGISTRATION_MODULE", address(registrationModule));
        moduleRegistry.registerModule("METADATA_RESOLVER_MODULE", address(ipResolver));
    }

    function _configureInteractions() private {
        nftIds[1] = mockNft.mint(deployer);
        nftIds[2] = mockNft.mint(deployer);
        nftIds[3] = mockNft.mint(deployer);
        nftIds[4] = mockNft.mint(deployer);

        // registerIPAccount(deployer, mockNft, token[deployer][mockNft][0]);
        registrationModule.registerRootIp(0, address(mockNft), nftIds[1]);
        registrationModule.registerRootIp(0, address(mockNft), nftIds[2]);

        accessController.setGlobalPermission(
            address(registrationModule),
            address(licenseRegistry),
            bytes4(0), // wildcard
            1 // AccessPermission.ALLOW
        );

        // wildcard allow
        IIPAccount(payable(getIpId(deployer, mockNft, nftIds[1]))).execute(
            address(accessController),
            0,
            abi.encodeWithSignature(
                "setPermission(address,address,address,bytes4,uint8)",
                getIpId(deployer, mockNft, 1),
                deployer,
                address(0),
                bytes4(0),
                1 // AccessPermission.ALLOW
            )
        );

        /*///////////////////////////////////////////////////////////////
                            CREATE LICENSE FRAMEWORKS
        ////////////////////////////////////////////////////////////////*/

        LicensingFrameworkUML umlAllTrue = new LicensingFrameworkUML(
            address(licenseRegistry),
            "https://very-nice-verifier-license.com/{id}.json"
        );
        LicensingFrameworkUML umlMintPayment = new LicensingFrameworkUML(
            address(licenseRegistry),
            "https://expensive-minting-license.com/{id}.json"
        );

        frameworkIds["all_true"] = umlAllTrue.register();
        frameworkIds["mint_payment"] = umlMintPayment.register();

        // /*///////////////////////////////////////////////////////////////
        //                         CREATE POLICIES
        // ////////////////////////////////////////////////////////////////*/

        policyIds["test_true"] = umlAllTrue.addPolicy(
            UMLv1Policy({
                attribution: true,
                commercialUse: true,
                commercialAttribution: true,
                commercializers: new string[](0),
                commercialRevShare: 0,
                derivativesAllowed: true,
                derivativesAttribution: true,
                derivativesApproval: true,
                derivativesReciprocal: true,
                derivativesRevShare: 0,
                territories: new string[](0),
                distributionChannels: new string[](0)
            })
        );

        policyIds["expensive_mint"] = umlAllTrue.addPolicy(
            UMLv1Policy({
                attribution: true,
                commercialUse: true,
                commercialAttribution: true,
                commercializers: new string[](0),
                commercialRevShare: 0,
                derivativesAllowed: true,
                derivativesAttribution: true,
                derivativesApproval: true,
                derivativesReciprocal: true,
                derivativesRevShare: 0,
                territories: new string[](0),
                distributionChannels: new string[](0)
            })
        );

        // /*///////////////////////////////////////////////////////////////
        //                     ADD POLICIES TO IPACCOUNTS
        // ////////////////////////////////////////////////////////////////*/

        licenseRegistry.addPolicyToIp(getIpId(mockNft, nftIds[1]), policyIds["test_true"]);
        licenseRegistry.addPolicyToIp(getIpId(mockNft, nftIds[2]), policyIds["expensive_mint"]);

        // /*///////////////////////////////////////////////////////////////
        //                     MINT LICENSES ON POLICIES
        // ////////////////////////////////////////////////////////////////*/

        // Mints 1 license for policy "test_true" on NFT id 1 IPAccount
        uint256 licenseId1 = licenseRegistry.mintLicense(
            policyIds["test_true"],
            getIpId(mockNft, nftIds[1]),
            2,
            deployer
        );

        registrationModule.registerDerivativeIp(
            licenseId1,
            address(mockNft),
            nftIds[3],
            "best derivative ip",
            bytes32("some of the best description"),
            "https://example.com/best-derivative-ip"
        );

        // /*///////////////////////////////////////////////////////////////
        //             LINK IPACCOUNTS TO PARENTS USING LICENSES
        // ////////////////////////////////////////////////////////////////*/

        licenseRegistry.linkIpToParent(licenseId1, getIpId(mockNft, nftIds[4]), deployer);
    }

    function getIpId(MockERC721 mnft, uint256 tokenId) public view returns (address ipId) {
        return ipAccountRegistry.ipAccount(block.chainid, address(mnft), tokenId);
    }

    function getIpId(address user, MockERC721 mnft, uint256 tokenId) public view returns (address ipId) {
        require(mnft.ownerOf(tokenId) == user, "getIpId: not owner");
        return ipAccountRegistry.ipAccount(block.chainid, address(mnft), tokenId);
    }
}
>>>>>>> 07502f4d
<|MERGE_RESOLUTION|>--- conflicted
+++ resolved
@@ -1,331 +1,3 @@
-<<<<<<< HEAD
-// /* solhint-disable no-console */
-// // SPDX-License-Identifier: MIT
-// pragma solidity ^0.8.23;
-
-// // external
-// import { console2 } from "forge-std/console2.sol";
-// import { Script } from "forge-std/Script.sol";
-// import { stdJson } from "forge-std/StdJson.sol";
-// import { ERC6551Registry } from "lib/reference/src/ERC6551Registry.sol";
-// import { IERC6551Account } from "lib/reference/src/interfaces/IERC6551Account.sol";
-// // contracts
-// import { AccessController } from "contracts/AccessController.sol";
-// import { IPAccountImpl } from "contracts/IPAccountImpl.sol";
-// import { IIPAccount } from "contracts/interfaces/IIPAccount.sol";
-// import { IParamVerifier } from "contracts/interfaces/licensing/IParamVerifier.sol";
-// import { Errors } from "contracts/lib/Errors.sol";
-// import { Licensing } from "contracts/lib/Licensing.sol";
-// import { IPMetadataProvider } from "contracts/registries/metadata/IPMetadataProvider.sol";
-// import { IPAccountRegistry } from "contracts/registries/IPAccountRegistry.sol";
-// import { IPRecordRegistry } from "contracts/registries/IPRecordRegistry.sol";
-// import { IPAssetRenderer } from "contracts/registries/metadata/IPAssetRenderer.sol";
-// import { ModuleRegistry } from "contracts/registries/ModuleRegistry.sol";
-// import { LicenseRegistry } from "contracts/registries/LicenseRegistry.sol";
-// import { IPResolver } from "contracts/resolvers/IPResolver.sol";
-// import { RegistrationModule } from "contracts/modules/RegistrationModule.sol";
-// import { TaggingModule } from "contracts/modules/tagging/TaggingModule.sol";
-// import { RoyaltyModule } from "contracts/modules/royalty-module/RoyaltyModule.sol";
-// import { DisputeModule } from "contracts/modules/dispute-module/DisputeModule.sol";
-// import { MockERC721 } from "contracts/mocks/MockERC721.sol";
-// import { IPResolver } from "contracts/resolvers/IPResolver.sol";
-// import { Governance } from "contracts/governance/Governance.sol";
-
-// // script
-// import { StringUtil } from "script/foundry/utils/StringUtil.sol";
-// import { BroadcastManager } from "script/foundry/utils/BroadcastManager.s.sol";
-// import { JsonDeploymentHandler } from "script/foundry/utils/JsonDeploymentHandler.s.sol";
-
-// contract Main is Script, BroadcastManager, JsonDeploymentHandler {
-//     using StringUtil for uint256;
-//     using stdJson for string;
-
-//     Governance public governance;
-
-//     address public constant ERC6551_REGISTRY = address(0x000000006551c19487814612e58FE06813775758);
-//     AccessController public accessController;
-
-//     IPAssetRenderer public renderer;
-//     IPMetadataProvider public metadataProvider;
-//     IPAccountRegistry public ipAccountRegistry;
-//     IPRecordRegistry public ipRecordRegistry;
-//     LicenseRegistry public licenseRegistry;
-//     ModuleRegistry public moduleRegistry;
-
-//     IPAccountImpl public implementation;
-//     MockERC721 public mockNft;
-
-//     IIPAccount public ipAccount;
-//     //    ERC6551Registry public erc6551Registry;
-
-//     RegistrationModule public registrationModule;
-//     TaggingModule public taggingModule;
-//     RoyaltyModule public royaltyModule;
-//     DisputeModule public disputeModule;
-//     IPResolver public ipResolver;
-
-//     mapping(uint256 => uint256) internal nftIds;
-//     mapping(uint256 => uint256) internal policyIds;
-//     mapping(string => uint256) internal fwIds;
-//     mapping(string => Licensing.Framework) internal fwCreationParams;
-//     mapping(string => Licensing.Policy) internal policies;
-
-//     constructor() JsonDeploymentHandler("main") {}
-
-//     /// @dev To use, run the following command (e.g. for Sepolia):
-//     /// forge script script/foundry/deployment/Main.s.sol:Main --rpc-url $RPC_URL --broadcast --verify -vvvv
-
-//     function run() public {
-//         _beginBroadcast(); // BroadcastManager.s.sol
-
-//         bool configByMultisig = vm.envBool("DEPLOYMENT_CONFIG_BY_MULTISIG");
-//         console2.log("configByMultisig:", configByMultisig);
-
-//         if (configByMultisig) {
-//             _deployProtocolContracts(multisig);
-//         } else {
-//             _deployProtocolContracts(deployer);
-//             _configureDeployment();
-//         }
-
-//         _writeDeployment(); // write deployment json to deployments/deployment-{chainId}.json
-//         _endBroadcast(); // BroadcastManager.s.sol
-//     }
-
-//     function _deployProtocolContracts(address accessControldeployer) private {
-//         string memory contractKey;
-
-//         contractKey = "Governance";
-//         _predeploy(contractKey);
-//         governance = new Governance(accessControldeployer);
-//         _postdeploy(contractKey, address(governance));
-
-//         mockNft = new MockERC721();
-
-//         contractKey = "AccessController";
-//         _predeploy(contractKey);
-//         accessController = new AccessController(address(governance));
-//         _postdeploy(contractKey, address(accessController));
-
-//         contractKey = "IPAccountImpl";
-//         _predeploy(contractKey);
-//         implementation = new IPAccountImpl();
-//         _postdeploy(contractKey, address(implementation));
-
-//         contractKey = "ModuleRegistry";
-//         _predeploy(contractKey);
-//         moduleRegistry = new ModuleRegistry(address(governance));
-//         _postdeploy(contractKey, address(moduleRegistry));
-
-//         contractKey = "LicenseRegistry";
-//         _predeploy(contractKey);
-//         licenseRegistry = new LicenseRegistry();
-//         _postdeploy(contractKey, address(licenseRegistry));
-
-//         contractKey = "IPAccountRegistry";
-//         _predeploy(contractKey);
-//         ipAccountRegistry = new IPAccountRegistry(ERC6551_REGISTRY, address(accessController), address(implementation));
-//         _postdeploy(contractKey, address(ipAccountRegistry));
-
-//         contractKey = "IPRecordRegistry";
-//         _predeploy(contractKey);
-//         ipRecordRegistry = new IPRecordRegistry(address(moduleRegistry), address(ipAccountRegistry));
-//         _postdeploy(contractKey, address(ipRecordRegistry));
-
-//         contractKey = "IPResolver";
-//         _predeploy(contractKey);
-//         ipResolver = new IPResolver(
-//             address(accessController),
-//             address(ipRecordRegistry),
-//             address(ipAccountRegistry),
-//             address(licenseRegistry)
-//         );
-//         _postdeploy(contractKey, address(ipResolver));
-
-//         contractKey = "MetadataProvider";
-//         _predeploy(contractKey);
-//         metadataProvider = new IPMetadataProvider(address(moduleRegistry));
-//         _postdeploy(contractKey, address(metadataProvider));
-
-//         contractKey = "RegistrationModule";
-//         _predeploy(contractKey);
-//         registrationModule = new RegistrationModule(
-//             address(accessController),
-//             address(ipRecordRegistry),
-//             address(ipAccountRegistry),
-//             address(licenseRegistry),
-//             address(ipResolver),
-//             address(metadataProvider)
-//         );
-//         _postdeploy(contractKey, address(registrationModule));
-
-//         contractKey = "TaggingModule";
-//         _predeploy(contractKey);
-//         taggingModule = new TaggingModule();
-//         _postdeploy(contractKey, address(taggingModule));
-
-//         contractKey = "RoyaltyModule";
-//         _predeploy(contractKey);
-//         royaltyModule = new RoyaltyModule();
-//         _postdeploy(contractKey, address(royaltyModule));
-
-//         contractKey = "DisputeModule";
-//         _predeploy(contractKey);
-//         disputeModule = new DisputeModule();
-//         _postdeploy(contractKey, address(disputeModule));
-
-//         contractKey = "IPAssetRenderer";
-//         _predeploy(contractKey);
-//         renderer = new IPAssetRenderer(
-//             address(ipRecordRegistry),
-//             address(licenseRegistry),
-//             address(taggingModule),
-//             address(royaltyModule)
-//         );
-//         _postdeploy(contractKey, address(renderer));
-
-//         // mockModule = new MockModule(address(ipAccountRegistry), address(moduleRegistry), "MockModule");
-//     }
-
-//     function _predeploy(string memory contractKey) private {
-//         console2.log(string.concat("Deploying ", contractKey, "..."));
-//     }
-
-//     function _postdeploy(string memory contractKey, address newAddress) private {
-//         _writeAddress(contractKey, newAddress);
-//         console2.log(string.concat(contractKey, " deployed to:"), newAddress);
-//     }
-
-//     function _configureDeployment() private {
-//         _configureAccessController();
-//         _configureModuleRegistry();
-//         _configureInteractions();
-//         // _configureIPAccountRegistry();
-//         // _configureIPRecordRegistry();
-//     }
-
-//     function _configureAccessController() private {
-//         accessController.initialize(address(ipAccountRegistry), address(moduleRegistry));
-//     }
-
-//     function _configureModuleRegistry() private {
-//         moduleRegistry.registerModule("REGISTRATION_MODULE", address(registrationModule));
-//         moduleRegistry.registerModule("METADATA_RESOLVER_MODULE", address(ipResolver));
-//     }
-
-//     function _configureInteractions() private {
-//         nftIds[1] = mockNft.mint(deployer);
-//         nftIds[2] = mockNft.mint(deployer);
-//         nftIds[3] = mockNft.mint(deployer);
-//         nftIds[4] = mockNft.mint(deployer);
-
-//         // registerIPAccount(deployer, mockNft, token[deployer][mockNft][0]);
-//         registrationModule.registerRootIp(0, address(mockNft), nftIds[1]);
-//         registrationModule.registerRootIp(0, address(mockNft), nftIds[2]);
-
-//         accessController.setGlobalPermission(
-//             address(registrationModule),
-//             address(licenseRegistry),
-//             bytes4(0), // wildcard
-//             1 // AccessPermission.ALLOW
-//         );
-
-//         // wildcard allow
-//         IIPAccount(payable(getIpId(deployer, mockNft, nftIds[1]))).execute(
-//             address(accessController),
-//             0,
-//             abi.encodeWithSignature(
-//                 "setPermission(address,address,address,bytes4,uint8)",
-//                 getIpId(deployer, mockNft, 1),
-//                 deployer,
-//                 address(0),
-//                 bytes4(0),
-//                 1 // AccessPermission.ALLOW
-//             )
-//         );
-
-//         /*///////////////////////////////////////////////////////////////
-//                             CREATE LICENSE FRAMEWORKS
-//         ////////////////////////////////////////////////////////////////*/
-
-//         fwCreationParams["all_true"] = Licensing.FrameworkCreationParams({
-//             parameters: new IParamVerifier[](0),
-//             defaultValues: new bytes[](0),
-//             licenseUrl: "https://very-nice-verifier-license.com"
-//         });
-
-//         fwCreationParams["mint_payment"] = Licensing.FrameworkCreationParams({
-//             parameters: new IParamVerifier[](0),
-//             defaultValues: new bytes[](0),
-//             licenseUrl: "https://expensive-minting-license.com"
-//         });
-
-//         fwIds["all_true"] = licenseRegistry.addLicenseFramework(fwCreationParams["all_true"]);
-//         fwIds["mint_payment"] = licenseRegistry.addLicenseFramework(fwCreationParams["mint_payment"]);
-
-//         // /*///////////////////////////////////////////////////////////////
-//         //                         CREATE POLICIES
-//         // ////////////////////////////////////////////////////////////////*/
-
-//         policies["test_true"] = Licensing.Policy({
-//             frameworkId: fwIds["all_true"],
-//             commercialUse: true,
-//             derivatives: true,
-//             paramNames: new bytes32[](0),
-//             paramValues: new bytes[](0)
-//         });
-
-//         policies["expensive_mint"] = Licensing.Policy({
-//             frameworkId: fwIds["mint_payment"],
-//             commercialUse: true,
-//             derivatives: true,
-//             paramNames: new bytes32[](0),
-//             paramValues: new bytes[](0)
-//         });
-
-//         uint256 policyId_test_true = licenseRegistry.addPolicy(policies["test_true"]);
-//         uint256 policyId_exp_mint = licenseRegistry.addPolicy(policies["expensive_mint"]);
-
-//         // /*///////////////////////////////////////////////////////////////
-//         //                     ADD POLICIES TO IPACCOUNTS
-//         // ////////////////////////////////////////////////////////////////*/
-
-//         licenseRegistry.addPolicyToIp(getIpId(mockNft, nftIds[1]), policyId_test_true);
-//         licenseRegistry.addPolicyToIp(getIpId(mockNft, nftIds[2]), policyId_exp_mint);
-
-//         // /*///////////////////////////////////////////////////////////////
-//         //                     MINT LICENSES ON POLICIES
-//         // ////////////////////////////////////////////////////////////////*/
-
-//         // Mints 1 license for policy "test_true" on NFT id 1 IPAccount
-//         uint256 licenseId1 = licenseRegistry.mintLicense(policyId_test_true, getIpId(mockNft, nftIds[1]), 2, deployer);
-
-//         registrationModule.registerDerivativeIp(
-//             licenseId1,
-//             address(mockNft),
-//             nftIds[3],
-//             "best derivative ip",
-//             bytes32("some of the best description"),
-//             "https://example.com/best-derivative-ip"
-//         );
-
-//         // /*///////////////////////////////////////////////////////////////
-//         //             LINK IPACCOUNTS TO PARENTS USING LICENSES
-//         // ////////////////////////////////////////////////////////////////*/
-
-//         licenseRegistry.linkIpToParent(licenseId1, getIpId(mockNft, nftIds[4]), deployer);
-//     }
-
-//     function getIpId(MockERC721 mnft, uint256 tokenId) public view returns (address ipId) {
-//         return ipAccountRegistry.ipAccount(block.chainid, address(mnft), tokenId);
-//     }
-
-//     function getIpId(address user, MockERC721 mnft, uint256 tokenId) public view returns (address ipId) {
-//         require(mnft.ownerOf(tokenId) == user, "getIpId: not owner");
-//         return ipAccountRegistry.ipAccount(block.chainid, address(mnft), tokenId);
-//     }
-// }
-=======
 /* solhint-disable no-console */
 // SPDX-License-Identifier: MIT
 pragma solidity ^0.8.23;
@@ -595,6 +267,7 @@
         policyIds["test_true"] = umlAllTrue.addPolicy(
             UMLv1Policy({
                 attribution: true,
+                transferable: true,
                 commercialUse: true,
                 commercialAttribution: true,
                 commercializers: new string[](0),
@@ -612,6 +285,7 @@
         policyIds["expensive_mint"] = umlAllTrue.addPolicy(
             UMLv1Policy({
                 attribution: true,
+                transferable: true,
                 commercialUse: true,
                 commercialAttribution: true,
                 commercializers: new string[](0),
@@ -669,5 +343,4 @@
         require(mnft.ownerOf(tokenId) == user, "getIpId: not owner");
         return ipAccountRegistry.ipAccount(block.chainid, address(mnft), tokenId);
     }
-}
->>>>>>> 07502f4d
+}